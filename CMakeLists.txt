--- conflicted
+++ resolved
@@ -40,12 +40,9 @@
   "srv/GetState.srv"
   "srv/SetDatum.srv"
   "srv/SetPose.srv"
-<<<<<<< HEAD
+  "srv/ToggleFilterProcessing.srv"
   "srv/FromLL.srv"
   "srv/ToLL.srv"
-=======
-  "srv/ToggleFilterProcessing.srv"
->>>>>>> 3c931044
   DEPENDENCIES
     builtin_interfaces
     geometry_msgs
