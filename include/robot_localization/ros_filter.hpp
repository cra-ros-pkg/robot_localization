/*
 * Copyright (c) 2014, 2015, 2016 Charles River Analytics, Inc.
 * All rights reserved.
 *
 * Redistribution and use in source and binary forms, with or without
 * modification, are permitted provided that the following conditions
 * are met:
 *
 * 1. Redistributions of source code must retain the above copyright
 * notice, this list of conditions and the following disclaimer.
 * 2. Redistributions in binary form must reproduce the above
 * copyright notice, this list of conditions and the following
 * disclaimer in the documentation and/or other materials provided
 * with the distribution.
 * 3. Neither the name of the copyright holder nor the names of its
 * contributors may be used to endorse or promote products derived
 * from this software without specific prior written permission.
 *
 * THIS SOFTWARE IS PROVIDED BY THE COPYRIGHT HOLDERS AND CONTRIBUTORS
 * "AS IS" AND ANY EXPRESS OR IMPLIED WARRANTIES, INCLUDING, BUT NOT
 * LIMITED TO, THE IMPLIED WARRANTIES OF MERCHANTABILITY AND FITNESS
 * FOR A PARTICULAR PURPOSE ARE DISCLAIMED. IN NO EVENT SHALL THE
 * COPYRIGHT HOLDER OR CONTRIBUTORS BE LIABLE FOR ANY DIRECT, INDIRECT,
 * INCIDENTAL, SPECIAL, EXEMPLARY, OR CONSEQUENTIAL DAMAGES (INCLUDING,
 * BUT NOT LIMITED TO, PROCUREMENT OF SUBSTITUTE GOODS OR SERVICES;
 * LOSS OF USE, DATA, OR PROFITS; OR BUSINESS INTERRUPTION) HOWEVER
 * CAUSED AND ON ANY THEORY OF LIABILITY, WHETHER IN CONTRACT, STRICT
 * LIABILITY, OR TORT (INCLUDING NEGLIGENCE OR OTHERWISE) ARISING IN
 * ANY WAY OUT OF THE USE OF THIS SOFTWARE, EVEN IF ADVISED OF THE
 * POSSIBILITY OF SUCH DAMAGE.
 */

#ifndef ROBOT_LOCALIZATION__ROS_FILTER_HPP_
#define ROBOT_LOCALIZATION__ROS_FILTER_HPP_

#include <robot_localization/srv/set_pose.hpp>
#include <robot_localization/srv/toggle_filter_processing.hpp>

#include <geometry_msgs/msg/accel_with_covariance_stamped.hpp>
#include <geometry_msgs/msg/pose_with_covariance_stamped.hpp>
#include <geometry_msgs/msg/transform_stamped.hpp>
#include <geometry_msgs/msg/twist.hpp>
#include <geometry_msgs/msg/twist_stamped.hpp>
#include <geometry_msgs/msg/twist_with_covariance_stamped.hpp>
#include <nav_msgs/msg/odometry.hpp>
#include <rclcpp/rclcpp.hpp>
#include <sensor_msgs/msg/imu.hpp>
#include <std_msgs/msg/string.hpp>
#include <std_srvs/srv/empty.hpp>
#include <tf2/LinearMath/Transform.h>
#include <tf2_ros/transform_broadcaster.h>
#include <tf2_ros/transform_listener.h>
#include <diagnostic_msgs/msg/diagnostic_status.hpp>
#include <diagnostic_updater/diagnostic_updater.hpp>
#include <diagnostic_updater/publisher.hpp>
#include <robot_localization/filter_base.hpp>
#include <robot_localization/filter_common.hpp>
#include <robot_localization/ros_filter_utilities.hpp>

#include <Eigen/Dense>

#include <deque>
#include <fstream>
#include <map>
#include <numeric>
#include <queue>
#include <string>
#include <memory>
#include <vector>

namespace robot_localization
{

struct CallbackData
{
  CallbackData(
    const std::string & topic_name,
    const std::vector<bool> & update_vector, const int update_sum,
    const bool differential, const bool relative,
    const double rejection_threshold)
  : topic_name_(topic_name), update_vector_(update_vector),
    update_sum_(update_sum), differential_(differential),
    relative_(relative), rejection_threshold_(rejection_threshold) {}

  std::string topic_name_;
  std::vector<bool> update_vector_;
  int update_sum_;
  bool differential_;
  bool relative_;
  double rejection_threshold_;
};

using MeasurementQueue =
  std::priority_queue<MeasurementPtr, std::vector<MeasurementPtr>,
    Measurement>;
using MeasurementHistoryDeque = std::deque<MeasurementPtr>;
using FilterStateHistoryDeque = std::deque<FilterStatePtr>;

template<class T>
class RosFilter : public rclcpp::Node
{
public:
  //! @brief Constructor
  //!
  //! The RosFilter constructor makes sure that anyone using
  //! this template is doing so with the correct object type
  //!
  explicit RosFilter(const rclcpp::NodeOptions & options);

  //! @brief Destructor
  //!
  //! Clears out the message filters and topic subscribers.
  //!
  ~RosFilter();

  //! @brief Resets the filter to its initial state
  //!
  void reset();

  //! @brief Service callback to toggle processing measurements for a standby
  //! mode but continuing to publish
  //! @param[in] request - The state requested, on (True) or off (False)
  //! @param[out] response - status if upon success
  //! @return boolean true if successful, false if not
  //!
  void toggleFilterProcessingCallback(
    const std::shared_ptr<rmw_request_id_t> request_header,
    const std::shared_ptr<
      robot_localization::srv::ToggleFilterProcessing::Request> req,
    const std::shared_ptr<
      robot_localization::srv::ToggleFilterProcessing::Response> resp);

  //! @brief Callback method for receiving all acceleration (IMU) messages
  //! @param[in] msg - The ROS IMU message to take in.
  //! @param[in] callback_data - Relevant static callback data
  //! @param[in] target_frame - The target frame_id into which to transform the
  //! data
  //!
  void accelerationCallback(
    const sensor_msgs::msg::Imu::SharedPtr msg,
    const CallbackData & callback_data,
    const std::string & target_frame);

  //! @brief Callback method for receiving non-stamped control input
  //! @param[in] msg - The ROS twist message to take in
  //!
  void controlCallback(const geometry_msgs::msg::Twist::SharedPtr msg);

  //! @brief Callback method for receiving stamped control input
  //! @param[in] msg - The ROS stamped twist message to take in
  //!
  void
  controlStampedCallback(const geometry_msgs::msg::TwistStamped::SharedPtr msg);

  //! @brief Adds a measurement to the queue of measurements to be processed
  //!
  //! @param[in] topic_name - The name of the measurement source (only used for
  //! debugging)
  //! @param[in] measurement - The measurement to enqueue
  //! @param[in] measurement_covariance - The covariance of the measurement
  //! @param[in] update_vector - The boolean vector that specifies which
  //! variables to update from this measurement
  //! @param[in] mahalanobis_thresh - Threshold, expressed as a Mahalanobis
  //! distance, for outlier rejection
  //! @param[in] time - The time of arrival (in seconds)
  //!
  void enqueueMeasurement(
    const std::string & topic_name,
    const Eigen::VectorXd & measurement,
    const Eigen::MatrixXd & measurement_covariance,
    const std::vector<bool> & update_vector,
    const double mahalanobis_thresh,
    const rclcpp::Time & time);

  //! @brief Method for zeroing out 3D variables within measurements
  //! @param[out] measurement - The measurement whose 3D variables will be
  //! zeroed out
  //! @param[out] measurement_covariance - The covariance of the measurement
  //! @param[out] updateVector - The boolean update vector of the measurement
  //!
  //! If we're in 2D mode, then for every measurement from every sensor, we call
  //! this. It sets the 3D variables to 0, gives those variables tiny variances,
  //! and sets their updateVector values to 1.
  //!
  void forceTwoD(
    Eigen::VectorXd & measurement,
    Eigen::MatrixXd & measurement_covariance,
    std::vector<bool> & update_vector);

  //! @brief Method to get filter
  //! @param[out] filter - the underlying templated filter
  //!
  T & getFilter()
  {
    return filter_;
  }

  //! @brief Retrieves the EKF's output for broadcasting
  //! @param[out] message - The standard ROS odometry message to be filled
  //! @return true if the filter is initialized, false otherwise
  //!
  bool getFilteredOdometryMessage(nav_msgs::msg::Odometry & message);

  //! @brief Retrieves the EKF's acceleration output for broadcasting
  //! @param[out] message - The standard ROS acceleration message to be filled
  //! @return true if the filter is initialized, false otherwise
  //!
  bool getFilteredAccelMessage(
    geometry_msgs::msg::AccelWithCovarianceStamped & message);

  //! @brief Callback method for receiving all IMU messages
  //! @param[in] msg - The ROS IMU message to take in.
  //! @param[in] topic_name - The topic name for the IMU message (only used for
  //! debug output)
  //! @param[in] pose_callback_data - Relevant static callback data for
  //! orientation variables
  //! @param[in] twist_callback_data - Relevant static callback data for angular
  //! velocity variables
  //! @param[in] accel_callback_data - Relevant static callback data for linear
  //! acceleration variables
  //!
  //! This method separates out the orientation, angular velocity, and linear
  //! acceleration data and passed each on to its respective callback.
  //!
  void imuCallback(
    const sensor_msgs::msg::Imu::SharedPtr msg,
    const std::string & topic_name,
    const CallbackData & pose_callback_data,
    const CallbackData & twist_callback_data,
    const CallbackData & accel_callback_data);

  //! @brief Processes all measurements in the measurement queue, in temporal
  //! order
  //!
  //! @param[in] current_time - The time at which to carry out integration (the
  //! current time)
  //!
  void integrateMeasurements(const rclcpp::Time & current_time);

  //! @brief Loads all parameters from file
  //!
  void loadParams();

  //! @brief callback function which is called for periodic updates
  //!
  void periodicUpdate();

  //! @brief Callback method for receiving all odometry messages
  //! @param[in] msg - The ROS odometry message to take in.
  //! @param[in] topic_name - The topic name for the odometry message (only used
  //! for debug output)
  //! @param[in] pose_callback_data - Relevant static callback data for pose
  //! variables
  //! @param[in] twist_callback_data - Relevant static callback data for twist
  //! variables
  //!
  //! This method simply separates out the pose and twist data into two new
  //! messages, and passes them into their respective callbacks
  //!
  void odometryCallback(
    const nav_msgs::msg::Odometry::SharedPtr msg,
    const std::string & topic_name,
    const CallbackData & pose_callback_data,
    const CallbackData & twist_callback_data);

  //! @brief Callback method for receiving all pose messages
  //! @param[in] msg - The ROS stamped pose with covariance message to take in
  //! @param[in] callback_data - Relevant static callback data
  //! @param[in] target_frame - The target frame_id into which to transform the
  //! data
  //! @param[in] imu_data - Whether this data comes from an IMU
  //!
  void poseCallback(
    const geometry_msgs::msg::PoseWithCovarianceStamped::SharedPtr msg,
    const CallbackData & callback_data, const std::string & target_frame,
    const bool imu_data);

  //! @brief initialize the filter
  //!
  void initialize();

  //! @brief Callback method for manually setting/resetting the internal pose
  //! estimate
  //! @param[in] msg - The ROS stamped pose with covariance message to take in
  //!
  void setPoseCallback(
    const geometry_msgs::msg::PoseWithCovarianceStamped::SharedPtr msg);

  //! @brief Service callback for manually setting/resetting the internal pose
  //! estimate
  //!
  //! @param[in] request - Custom service request with pose information
  //! @return true if successful, false if not
  bool setPoseSrvCallback(
    const std::shared_ptr<rmw_request_id_t> request_header,
    const std::shared_ptr<robot_localization::srv::SetPose::Request> request,
    std::shared_ptr<robot_localization::srv::SetPose::Response> response);

  //! @brief Service callback for manually enable the filter
  //! @param[in] request - N/A
  //! @param[out] response - N/A
  //! @return boolean true if successful, false if not
  bool enableFilterSrvCallback(
    const std::shared_ptr<rmw_request_id_t>,
    const std::shared_ptr<std_srvs::srv::Empty::Request>,
    const std::shared_ptr<std_srvs::srv::Empty::Response>);

  //! @brief Callback method for receiving all twist messages
  //! @param[in] msg - The ROS stamped twist with covariance message to take in.
  //! @param[in] callback_data - Relevant static callback data
  //! @param[in] target_frame - The target frame_id into which to transform the
  //! data
  //!
  void twistCallback(
    const geometry_msgs::msg::TwistWithCovarianceStamped::SharedPtr msg,
    const CallbackData & callback_data, const std::string & target_frame);

  //! @brief Validates filter outputs for NaNs and Infinite values
  //! @param[out] message - The standard ROS odometry message to be validated
  //! @return true if the filter output is valid, false otherwise
  //!
  bool validateFilterOutput(const nav_msgs::msg::Odometry & message);

protected:
  //! @brief Finds the latest filter state before the given timestamp and makes
  //! it the current state again.
  //!
  //! This method also inserts all measurements between the older filter
  //! timestamp and now into the measurements queue.
  //!
  //! @param[in] time - The time to which the filter state should revert
  //! @return True if restoring the filter succeeded. False if not.
  //!
  bool revertTo(const rclcpp::Time & time);

  //! @brief Saves the current filter state in the queue of previous filter
  //! states
  //!
  //! These measurements will be used in backwards smoothing in the event that
  //! older measurements come in.
  //! @param[in] filter - The filter base object whose state we want to save
  //!
  void saveFilterState(T & filter);

  //! @brief Removes measurements and filter states older than the given cutoff
  //! time.
  //! @param[in] cutoff_time - Measurements and states older than this time will
  //! be dropped.
  //!
  void clearExpiredHistory(const rclcpp::Time cutoff_time);

  //! @brief Clears measurement queue
  //!
  void clearMeasurementQueue();

  //! @brief Adds a diagnostic message to the accumulating map and updates the
  //! error level
  //! @param[in] error_level - The error level of the diagnostic
  //! @param[in] topic_and_class - The sensor topic (if relevant) and class of
  //! diagnostic
  //! @param[in] message - Details of the diagnostic
  //! @param[in] is_static - Whether or not this diagnostic information is
  //! static
  //!
  void addDiagnostic(
    const int error_level, const std::string & topic_and_class,
    const std::string & message, const bool is_static);

  //! @brief Aggregates all diagnostics so they can be published
  //! @param[in] wrapper - The diagnostic status wrapper to update
  //!
  void aggregateDiagnostics(
    diagnostic_updater::DiagnosticStatusWrapper & wrapper);

  //! @brief Utility method for copying covariances from ROS covariance arrays
  //! to Eigen matrices
  //!
  //! This method copies the covariances and also does some data validation,
  //! which is why it requires more parameters than just the covariance
  //! containers.
  //! @param[in] covariance_in - The source array for the covariance data
  //! @param[in] covariance_out - The destination matrix for the covariance data
  //! @param[in] topic_name - The name of the source data topic (for debug
  //! purposes)
  //! @param[in] update_vector - The update vector for the source topic
  //! @param[in] offset - The "starting" location within the array/update vector
  //! @param[in] dimension - The number of values to copy, starting at the
  //! offset
  //!
  void copyCovariance(
    const double * covariance_in,
    Eigen::MatrixXd & covariance_out,
    const std::string & topic_name,
    const std::vector<bool> & update_vector,
    const size_t offset, const size_t dimension);

  //! @brief Utility method for copying covariances from Eigen matrices to ROS
  //! covariance arrays
  //!
  //! @param[in] covariance_in - The source matrix for the covariance data
  //! @param[in] covariance_out - The destination array
  //! @param[in] dimension - The number of values to copy
  //!
  void copyCovariance(
    const Eigen::MatrixXd & covariance_in,
    double * covariance_out, const size_t dimension);

  //! @brief Loads fusion settings from the config file
  //! @param[in] topic_name - The name of the topic for which to load settings
  //! @return The boolean vector of update settings for each variable for this
  //! topic
  //!
  std::vector<bool> loadUpdateConfig(const std::string & topic_name);

  //! @brief Prepares an IMU message's linear acceleration for integration into
  //! the filter
  //! @param[in] msg - The IMU message to prepare
  //! @param[in] topic_name - The name of the topic over which this message was
  //! received
  //! @param[in] target_frame - The target tf frame
  //! @param[in] update_vector - The update vector for the data source
  //! @param[in] measurement - The twist data converted to a measurement
  //! @param[in] measurement_covariance - The covariance of the converted
  //! measurement
  //!
  bool prepareAcceleration(
    const sensor_msgs::msg::Imu::SharedPtr msg,
    const std::string & topic_name,
    const std::string & target_frame,
    std::vector<bool> & update_vector,
    Eigen::VectorXd & measurement,
    Eigen::MatrixXd & measurement_covariance);

  //! @brief Prepares a pose message for integration into the filter
  //! @param[in] msg - The pose message to prepare
  //! @param[in] topic_name - The name of the topic over which this message was
  //! received
  //! @param[in] target_frame - The target tf frame
  //! @param[in] differential - Whether we're carrying out differential
  //! integration
  //! @param[in] relative - Whether this measurement is processed relative to
  //! the first
  //! @param[in] imuData - Whether this measurement is from an IMU
  //! @param[in,out] updateVector - The update vector for the data source
  //! @param[out] measurement - The pose data converted to a measurement
  //! @param[out] measurementCovariance - The covariance of the converted
  //! measurement
  //! @return true indicates that the measurement was successfully prepared,
  //! false otherwise
  //!
  bool preparePose(
    const geometry_msgs::msg::PoseWithCovarianceStamped::SharedPtr msg,
    const std::string & topic_name, const std::string & target_frame,
    const bool differential, const bool relative, const bool imu_data,
    std::vector<bool> & update_vector, Eigen::VectorXd & measurement,
    Eigen::MatrixXd & measurement_covariance);

  //! @brief Prepares a twist message for integration into the filter
  //! @param[in] msg - The twist message to prepare
  //! @param[in] topicName - The name of the topic over which this message was
  //! received
  //! @param[in] targetFrame - The target tf frame
  //! @param[in,out] updateVector - The update vector for the data source
  //! @param[out] measurement - The twist data converted to a measurement
  //! @param[out] measurementCovariance - The covariance of the converted
  //! measurement
  //! @return true indicates that the measurement was successfully prepared,
  //! false otherwise
  //!
  bool prepareTwist(
    const geometry_msgs::msg::TwistWithCovarianceStamped::SharedPtr msg,
    const std::string & topicName, const std::string & targetFrame,
    std::vector<bool> & updateVector, Eigen::VectorXd & measurement,
    Eigen::MatrixXd & measurementCovariance);

  //! @brief Whether or not we print diagnostic messages to the /diagnostics
  //! topic
  //!
  bool print_diagnostics_;

  //! @brief Whether we publish the acceleration
  //!
  bool publish_acceleration_;

  //! @brief Whether we publish the transform from the world_frame to the
  //! base_link_frame
  //!
  bool publish_transform_;

  //! @brief Whether to reset the filters when backwards jump in time is
  //! detected
  //!
  //! This is usually the case when logs are being used and a jump in the logi
  //! is done or if a log files restarts from the beginning.
  //!
  bool reset_on_time_jump_;

  //! @brief Whether or not we use smoothing
  //!
  bool smooth_lagged_data_;

<<<<<<< HEAD
  //! @brief Whether the filter should process new measurements or not.
  //!
  bool toggled_on_;
=======
  //! @brief Service that allows another node to enable the filter. Uses a
  //! standard Empty service.
  //!
  rclcpp::Service<std_srvs::srv::Empty>::SharedPtr enable_filter_srv_;
>>>>>>> 534a7192

  //! @brief Whether or not we're in 2D mode
  //!
  //! If this is true, the filter binds all 3D variables (Z,
  //! roll, pitch, and their respective velocities) to 0 for
  //! every measurement.
  //!
  bool two_d_mode_;

  //! @brief Whether or not we use a control term
  //!
  bool use_control_;

  //! @brief Start the Filter disabled at startup
  //!
  //! If this is true, the filter reads parameters and prepares publishers and subscribes
  //! but does not integrate new messages into the state vector.
  //! The filter can be enabled later using a service.
  bool disabled_at_startup_;

  //! @brief Whether the filter is enabled or not. See disabledAtStartup_.
  bool enabled_;

  //! @brief The max (worst) dynamic diagnostic level.
  //!
  int dynamic_diag_error_level_;

  //! @brief The max (worst) static diagnostic level.
  //!
  int static_diag_error_level_;

  //! @brief The frequency of the run loop
  //!
  double frequency_;

  //! @brief What is the acceleration in Z due to gravity (m/s^2)? Default is
  //! +9.80665.
  //!
  double gravitational_acceleration_;

  //! @brief The depth of the history we track for smoothing/delayed measurement
  //! processing
  //!
  //! This is the guaranteed minimum buffer size for which previous states and
  //! measurements are kept.
  //!
  rclcpp::Duration history_length_;

  //! @brief tf frame name for the robot's body frame
  //!
  std::string base_link_frame_id_;

  //! @brief tf frame name for the robot's map (world-fixed) frame
  //!
  std::string map_frame_id_;

  //! @brief tf frame name for the robot's odometry (world-fixed) frame
  //!
  std::string odom_frame_id_;

  //! @brief tf frame name that is the parent frame of the transform that this
  //! node will calculate and broadcast.
  //!
  std::string world_frame_id_;

  //! @brief Used for outputting debug messages
  //!
  std::ofstream debug_stream_;

  //! @brief The most recent control input
  //!
  Eigen::VectorXd latest_control_;

  //! @brief Message that contains our latest transform (i.e., state)
  //!
  //! We use the vehicle's latest state in a number of places, and often
  //! use it as a transform, so this is the most convenient variable to
  //! use as our global "current state" object
  //!
  geometry_msgs::msg::TransformStamped world_base_link_trans_msg_;

  //! @brief last call of periodicUpdate
  //!
  rclcpp::Time last_diag_time_;

  //! @brief We process measurements by queueing them up in
  //! callbacks and processing them all at once within each
  //! iteration
  //!
  MeasurementQueue measurement_queue_;

  //! @brief Contains the state vector variable names in string format
  //!
  std::vector<std::string> state_variable_names_;

  //! @brief This object accumulates dynamic diagnostics, e.g., diagnostics
  //! relating to sensor data.
  //!
  //! The values are considered transient and are cleared at every iteration.
  //!
  std::map<std::string, std::string> dynamic_diagnostics_;

  //! @brief This object accumulates static diagnostics, e.g., diagnostics
  //! relating to the configuration parameters.
  //!
  //! The values are treated as static and always reported (i.e., this object is
  //! never cleared)
  //!
  std::map<std::string, std::string> static_diagnostics_;

  //! @brief Store the last time a message from each topic was received
  //!
  //! If we're getting messages rapidly, we may accidentally get
  //! an older message arriving after a newer one. This variable keeps
  //! track of the most recent message time for each subscribed message
  //! topic. We also use it when listening to odometry messages to
  //! determine if we should be using messages from that topic.
  //!
  std::map<std::string, rclcpp::Time> last_message_times_;

  //! @brief Stores the first measurement from each topic for relative
  //! measurements
  //!
  //! When a given sensor is being integrated in relative mode, its first
  //! measurement is effectively treated as an offset, and future measurements
  //! have this first measurement removed before they are fused. This variable
  //! stores the initial measurements. Note that this is different from using
  //! differential mode, as in differential mode, pose data is converted to
  //! twist data, resulting in boundless error growth for the variables being
  //! fused. With relative measurements, the vehicle will start with a 0 heading
  //! and position, but the measurements are still fused absolutely.
  std::map<std::string, tf2::Transform> initial_measurements_;

  //! @brief If including acceleration for each IMU input, whether or not we
  //! remove acceleration due to gravity
  //!
  std::map<std::string, bool> remove_gravitational_acceleration_;

  //! @brief An implicitly time ordered queue of past filter states used for
  //! smoothing.
  //
  // front() refers to the filter state with the earliest timestamp.
  // back() refers to the filter state with the latest timestamp.
  FilterStateHistoryDeque filter_state_history_;

  //! @brief A deque of previous measurements which is implicitly ordered from
  //! earliest to latest measurement.
  // when popped from the measurement priority queue.
  // front() refers to the measurement with the earliest timestamp.
  // back() refers to the measurement with the latest timestamp.
  MeasurementHistoryDeque measurement_history_;

  //! @brief Vector to hold our subscribers until they go out of scope
  //!
  std::vector<rclcpp::SubscriptionBase::SharedPtr> topic_subs_;

  //! @brief Stores the last measurement from a given topic for differential
  //! integration
  //!
  //! To carry out differential integration, we have to (1) transform
  //! that into the target frame (probably the frame specified by
  //! @p odomFrameId_), (2) "subtract"  the previous measurement from
  //! the current measurement, and then (3) transform it again by the previous
  //! state estimate. This holds the measurements used for step (2).
  //!
  std::map<std::string, tf2::Transform> previous_measurements_;

  //! @brief We also need the previous covariance matrix for differential data
  //!
  std::map<std::string, Eigen::MatrixXd> previous_measurement_covariances_;

  //! @brief By default, the filter predicts and corrects up to the time of the
  //! latest measurement. If this is set to true, the filter does the same, but
  //! then also predicts up to the current time step.
  //!
  bool predict_to_current_time_;

  //! @brief Store the last time set pose message was received
  //!
  //! If we receive a setPose message to reset the filter, we can get in
  //! strange situations wherein we process the pose reset, but then even
  //! after another spin cycle or two, we can get a new message with a time
  //! stamp that is *older* than the setPose message's time stamp. This means
  //! we have to check the message's time stamp against the lastSetPoseTime_.
  rclcpp::Time last_set_pose_time_;

  //! @brief The time of the most recent control input
  //!
  rclcpp::Time latest_control_time_;

  //! @brief Parameter that specifies the how long we wait for a transform to
  //! become available.
  //!
  rclcpp::Duration tf_timeout_;

  //! @brief For future (or past) dating the world_frame->base_link_frame
  //! transform
  //!
  rclcpp::Duration tf_time_offset_;

  //! @brief Service that allows another node to toggle on/off filter
  //! processing while still publishing.
  //! Uses a robot_localization ToggleFilterProcessing service.
  //!
  rclcpp::Service<robot_localization::srv::ToggleFilterProcessing>::SharedPtr
    toggle_filter_processing_srv_;

  //! @brief Subscribes to the control input topic
  //!
  rclcpp::Subscription<geometry_msgs::msg::Twist>::SharedPtr control_sub_;

  //! @brief Subscribes to the set_pose topic (usually published from rviz).
  //! Message type is geometry_msgs/PoseWithCovarianceStamped.
  //!
  rclcpp::Subscription<geometry_msgs::msg::PoseWithCovarianceStamped>::SharedPtr
    set_pose_sub_;

  //! @brief Service that allows another node to change the current state and
  //! recieve a confirmation. Uses a custom SetPose service.
  //!
  rclcpp::Service<robot_localization::srv::SetPose>::SharedPtr
    set_pose_service_;

  //! @brief Transform buffer for managing coordinate transforms
  //!
  std::unique_ptr<tf2_ros::Buffer> tf_buffer_;

  //! @brief Transform listener for receiving transforms
  //!
  std::unique_ptr<tf2_ros::TransformListener> tf_listener_;

  //! @brief broadcaster of worldTransform tfs
  //!
  std::shared_ptr<tf2_ros::TransformBroadcaster> world_transform_broadcaster_;

  //! @brief Used for updating the diagnostics
  //!
  std::unique_ptr<diagnostic_updater::Updater> diagnostic_updater_;

  //! @brief Position publisher
  //!
  rclcpp::Publisher<nav_msgs::msg::Odometry>::SharedPtr position_pub_;

  //! Acceleration publisher
  //!
  rclcpp::Publisher<geometry_msgs::msg::AccelWithCovarianceStamped>::SharedPtr
    accel_pub_;

  //! @brief Our filter (EKF, UKF, etc.)
  //!
  T filter_;

  //! @brief Timer for filter updates
  //!
  rclcpp::TimerBase::SharedPtr timer_;

  //! @brief optional signaling diagnostic frequency
  //!
  std::unique_ptr<diagnostic_updater::HeaderlessTopicDiagnostic> freq_diag_;
};

}  // namespace robot_localization

#endif  // ROBOT_LOCALIZATION__ROS_FILTER_HPP_<|MERGE_RESOLUTION|>--- conflicted
+++ resolved
@@ -499,16 +499,9 @@
   //!
   bool smooth_lagged_data_;
 
-<<<<<<< HEAD
   //! @brief Whether the filter should process new measurements or not.
   //!
   bool toggled_on_;
-=======
-  //! @brief Service that allows another node to enable the filter. Uses a
-  //! standard Empty service.
-  //!
-  rclcpp::Service<std_srvs::srv::Empty>::SharedPtr enable_filter_srv_;
->>>>>>> 534a7192
 
   //! @brief Whether or not we're in 2D mode
   //!
@@ -732,6 +725,11 @@
   rclcpp::Service<robot_localization::srv::SetPose>::SharedPtr
     set_pose_service_;
 
+  //! @brief Service that allows another node to enable the filter. Uses a
+  //! standard Empty service.
+  //!
+  rclcpp::Service<std_srvs::srv::Empty>::SharedPtr enable_filter_srv_;
+
   //! @brief Transform buffer for managing coordinate transforms
   //!
   std::unique_ptr<tf2_ros::Buffer> tf_buffer_;
