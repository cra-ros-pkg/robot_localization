/*
 * Copyright (c) 2014, 2015, 2016 Charles River Analytics, Inc.
 * All rights reserved.
 *
 * Redistribution and use in source and binary forms, with or without
 * modification, are permitted provided that the following conditions
 * are met:
 *
 * 1. Redistributions of source code must retain the above copyright
 * notice, this list of conditions and the following disclaimer.
 * 2. Redistributions in binary form must reproduce the above
 * copyright notice, this list of conditions and the following
 * disclaimer in the documentation and/or other materials provided
 * with the distribution.
 * 3. Neither the name of the copyright holder nor the names of its
 * contributors may be used to endorse or promote products derived
 * from this software without specific prior written permission.
 *
 * THIS SOFTWARE IS PROVIDED BY THE COPYRIGHT HOLDERS AND CONTRIBUTORS
 * "AS IS" AND ANY EXPRESS OR IMPLIED WARRANTIES, INCLUDING, BUT NOT
 * LIMITED TO, THE IMPLIED WARRANTIES OF MERCHANTABILITY AND FITNESS
 * FOR A PARTICULAR PURPOSE ARE DISCLAIMED. IN NO EVENT SHALL THE
 * COPYRIGHT HOLDER OR CONTRIBUTORS BE LIABLE FOR ANY DIRECT, INDIRECT,
 * INCIDENTAL, SPECIAL, EXEMPLARY, OR CONSEQUENTIAL DAMAGES (INCLUDING,
 * BUT NOT LIMITED TO, PROCUREMENT OF SUBSTITUTE GOODS OR SERVICES;
 * LOSS OF USE, DATA, OR PROFITS; OR BUSINESS INTERRUPTION) HOWEVER
 * CAUSED AND ON ANY THEORY OF LIABILITY, WHETHER IN CONTRACT, STRICT
 * LIABILITY, OR TORT (INCLUDING NEGLIGENCE OR OTHERWISE) ARISING IN
 * ANY WAY OUT OF THE USE OF THIS SOFTWARE, EVEN IF ADVISED OF THE
 * POSSIBILITY OF SUCH DAMAGE.
 */

#include <robot_localization/ekf.hpp>
#include <robot_localization/filter_utilities.hpp>
#include <robot_localization/ros_filter.hpp>
#include <robot_localization/ros_filter_utilities.hpp>
#include <robot_localization/ukf.hpp>

#include <geometry_msgs/msg/transform_stamped.hpp>
#include <rcl/time.h>
#include <rclcpp/qos.hpp>
#include <rclcpp/rclcpp.hpp>
#include <sensor_msgs/msg/imu.hpp>
#include <tf2_geometry_msgs/tf2_geometry_msgs.h>

#include <algorithm>
#include <limits>
#include <map>
#include <string>
#include <utility>
#include <memory>
#include <vector>

namespace robot_localization
{
using namespace std::chrono_literals;

template<typename T>
RosFilter<T>::RosFilter(const rclcpp::NodeOptions & options)
: Node(options.arguments()[0], options),
  print_diagnostics_(true),
  publish_acceleration_(false),
  publish_transform_(true),
  reset_on_time_jump_(false),
  smooth_lagged_data_(false),
  toggled_on_(true),
  two_d_mode_(false),
  use_control_(false),
  disabled_at_startup_(false),
  enabled_(false),
  dynamic_diag_error_level_(diagnostic_msgs::msg::DiagnosticStatus::OK),
  static_diag_error_level_(diagnostic_msgs::msg::DiagnosticStatus::OK),
  frequency_(30.0),
  gravitational_acceleration_(9.80665),
  history_length_(0),
  latest_control_(),
  last_set_pose_time_(0, 0, RCL_ROS_TIME),
  latest_control_time_(0, 0, RCL_ROS_TIME),
  tf_timeout_(0),
  tf_time_offset_(0)
{
  tf_buffer_ = std::make_unique<tf2_ros::Buffer>(this->get_clock());
  tf_listener_ = std::make_unique<tf2_ros::TransformListener>(*tf_buffer_);

  state_variable_names_.push_back("X");
  state_variable_names_.push_back("Y");
  state_variable_names_.push_back("Z");
  state_variable_names_.push_back("ROLL");
  state_variable_names_.push_back("PITCH");
  state_variable_names_.push_back("YAW");
  state_variable_names_.push_back("X_VELOCITY");
  state_variable_names_.push_back("Y_VELOCITY");
  state_variable_names_.push_back("Z_VELOCITY");
  state_variable_names_.push_back("ROLL_VELOCITY");
  state_variable_names_.push_back("PITCH_VELOCITY");
  state_variable_names_.push_back("YAW_VELOCITY");
  state_variable_names_.push_back("X_ACCELERATION");
  state_variable_names_.push_back("Y_ACCELERATION");
  state_variable_names_.push_back("Z_ACCELERATION");
}

template<typename T>
RosFilter<T>::~RosFilter()
{
  topic_subs_.clear();
  timer_.reset();
  set_pose_sub_.reset();
  control_sub_.reset();
  tf_listener_.reset();
  tf_buffer_.reset();
  diagnostic_updater_.reset();
  world_transform_broadcaster_.reset();
  set_pose_service_.reset();
  freq_diag_.reset();
  accel_pub_.reset();
  position_pub_.reset();
}

template<typename T>
void RosFilter<T>::reset()
{
  // Get rid of any initial poses (pretend we've never had a measurement)
  initial_measurements_.clear();
  previous_measurements_.clear();
  previous_measurement_covariances_.clear();

  clearMeasurementQueue();

  filter_state_history_.clear();
  measurement_history_.clear();

  // Also set the last set pose time, so we ignore all messages
  // that occur before it
  last_set_pose_time_ = rclcpp::Time(0);

  // clear tf buffer to avoid TF_OLD_DATA errors
  tf_buffer_->clear();

  // clear last message timestamp, so older messages will be accepted
  last_message_times_.clear();

  // reset filter to uninitialized state
  filter_.reset();

  // clear all waiting callbacks
  // ros::getGlobalCallbackQueue()->clear();
}

template<typename T>
void RosFilter<T>::toggleFilterProcessingCallback(
  const std::shared_ptr<rmw_request_id_t> request_header,
  const std::shared_ptr<
    robot_localization::srv::ToggleFilterProcessing::Request> req,
  const std::shared_ptr<
    robot_localization::srv::ToggleFilterProcessing::Response> resp)
{
  if (req->on == toggled_on_) {
    RCLCPP_WARN(this->get_logger(),
      "Service was called to toggle filter processing but state was already as "
      "requested.");
    resp->status = false;
  } else {
    RCLCPP_INFO(this->get_logger(),
      "Toggling filter measurement filtering to %s.", req->on ? "On" : "Off");
    toggled_on_ = req->on;
    resp->status = true;
  }
}

// @todo: Replace with AccelWithCovarianceStamped
template<typename T>
void RosFilter<T>::accelerationCallback(
  const sensor_msgs::msg::Imu::SharedPtr msg,
  const CallbackData & callback_data,
  const std::string & target_frame)
{
  // If we've just reset the filter, then we want to ignore any messages
  // that arrive with an older timestamp
  if (last_set_pose_time_ >= msg->header.stamp) {
    return;
  }

  const std::string & topic_name = callback_data.topic_name_;

  RF_DEBUG("------ RosFilter<T>::accelerationCallback (" << topic_name <<
    ") ------\n")
  // "Twist message:\n" << *msg);

  if (last_message_times_.count(topic_name) == 0) {
    last_message_times_.insert(
      std::pair<std::string, rclcpp::Time>(topic_name, msg->header.stamp));
  }

  // Make sure this message is newer than the last one
  if (last_message_times_[topic_name] <= msg->header.stamp) {
    RF_DEBUG("Update vector for " << topic_name << " is:\n" << topic_name);

    Eigen::VectorXd measurement(STATE_SIZE);
    Eigen::MatrixXd measurement_covariance(STATE_SIZE, STATE_SIZE);

    measurement.setZero();
    measurement_covariance.setZero();

    // Make sure we're actually updating at least one of these variables
    std::vector<bool> update_vector_corrected = callback_data.update_vector_;

    // Prepare the twist data for inclusion in the filter
    if (prepareAcceleration(msg, topic_name, target_frame,
      update_vector_corrected, measurement,
      measurement_covariance))
    {
      // Store the measurement. Add an "acceleration" suffix so we know what
      // kind of measurement we're dealing with when we debug the core filter
      // logic.
      enqueueMeasurement(topic_name, measurement, measurement_covariance,
        update_vector_corrected,
        callback_data.rejection_threshold_, msg->header.stamp);

      RF_DEBUG("Enqueued new measurement for " << topic_name <<
        "_acceleration\n");
    } else {
      RF_DEBUG("Did *not* enqueue measurement for " << topic_name <<
        "_acceleration\n");
    }

    last_message_times_[topic_name] = msg->header.stamp;

    RF_DEBUG("Last message time for " <<
      topic_name << " is now " <<
      filter_utilities::toSec(last_message_times_[topic_name]) <<
      "\n");
  } else {
    // else if (reset_on_time_jump_ && rclcpp::Time::isSimTime())
    //{
    //  reset();
    //}

    std::stringstream stream;
    stream << "The " << topic_name << " message has a timestamp before that of "
      "the previous message received," << " this message will be ignored. This may"
      " indicate a bad timestamp. (message time: " << msg->header.stamp.nanosec <<
      ")";

    addDiagnostic(diagnostic_msgs::msg::DiagnosticStatus::WARN, topic_name +
      "_timestamp", stream.str(), false);


    RF_DEBUG("Message is too old. Last message time for " <<
      topic_name << " is " <<
      filter_utilities::toSec(last_message_times_[topic_name]) <<
      ", current message time is " <<
      filter_utilities::toSec(msg->header.stamp) << ".\n");
  }

  RF_DEBUG("\n----- /RosFilter<T>::accelerationCallback (" << topic_name <<
    ") ------\n");
}

template<typename T>
void RosFilter<T>::controlCallback(
  const geometry_msgs::msg::Twist::SharedPtr msg)
{
  geometry_msgs::msg::TwistStamped::SharedPtr twist_stamped_ptr =
    std::make_shared<geometry_msgs::msg::TwistStamped>();
  twist_stamped_ptr->twist = *msg;
  twist_stamped_ptr->header.frame_id = base_link_frame_id_;
  twist_stamped_ptr->header.stamp = this->now();
  controlStampedCallback(twist_stamped_ptr);
}

template<typename T>
void RosFilter<T>::controlStampedCallback(
  const geometry_msgs::msg::TwistStamped::SharedPtr msg)
{
  if (msg->header.frame_id == base_link_frame_id_ ||
    msg->header.frame_id == "")
  {
    latest_control_(ControlMemberVx) = msg->twist.linear.x;
    latest_control_(ControlMemberVy) = msg->twist.linear.y;
    latest_control_(ControlMemberVz) = msg->twist.linear.z;
    latest_control_(ControlMemberVroll) = msg->twist.angular.x;
    latest_control_(ControlMemberVpitch) = msg->twist.angular.y;
    latest_control_(ControlMemberVyaw) = msg->twist.angular.z;
    latest_control_time_ = msg->header.stamp;

    // Update the filter with this control term
    filter_.setControl(latest_control_, msg->header.stamp);
  } else {
    // ROS_WARN_STREAM_THROTTLE(5.0, "Commanded velocities must be given in the
    // robot's body frame (" << base_link_frame_id_ << "). Message frame was " <<
    // msg->header.frame_id);
    std::cerr <<
      "Commanded velocities must be given in the robot's body frame (" <<
      base_link_frame_id_ << "). Message frame was " <<
      msg->header.frame_id << "\n";
  }
}

template<typename T>
void RosFilter<T>::enqueueMeasurement(
  const std::string & topic_name, const Eigen::VectorXd & measurement,
  const Eigen::MatrixXd & measurement_covariance,
  const std::vector<bool> & update_vector, const double mahalanobis_thresh,
  const rclcpp::Time & time)
{
  MeasurementPtr meas = MeasurementPtr(new Measurement());

  meas->topic_name_ = topic_name;
  meas->measurement_ = measurement;
  meas->covariance_ = measurement_covariance;
  meas->update_vector_ = update_vector;
  meas->time_ = time;
  meas->mahalanobis_thresh_ = mahalanobis_thresh;
  meas->latest_control_ = latest_control_;
  meas->latest_control_time_ = latest_control_time_;
  measurement_queue_.push(meas);
}

template<typename T>
void RosFilter<T>::forceTwoD(
  Eigen::VectorXd & measurement,
  Eigen::MatrixXd & measurement_covariance,
  std::vector<bool> & update_vector)
{
  measurement(StateMemberZ) = 0.0;
  measurement(StateMemberRoll) = 0.0;
  measurement(StateMemberPitch) = 0.0;
  measurement(StateMemberVz) = 0.0;
  measurement(StateMemberVroll) = 0.0;
  measurement(StateMemberVpitch) = 0.0;
  measurement(StateMemberAz) = 0.0;

  measurement_covariance(StateMemberZ, StateMemberZ) = 1e-6;
  measurement_covariance(StateMemberRoll, StateMemberRoll) = 1e-6;
  measurement_covariance(StateMemberPitch, StateMemberPitch) = 1e-6;
  measurement_covariance(StateMemberVz, StateMemberVz) = 1e-6;
  measurement_covariance(StateMemberVroll, StateMemberVroll) = 1e-6;
  measurement_covariance(StateMemberVpitch, StateMemberVpitch) = 1e-6;
  measurement_covariance(StateMemberAz, StateMemberAz) = 1e-6;

  update_vector[StateMemberZ] = 1;
  update_vector[StateMemberRoll] = 1;
  update_vector[StateMemberPitch] = 1;
  update_vector[StateMemberVz] = 1;
  update_vector[StateMemberVroll] = 1;
  update_vector[StateMemberVpitch] = 1;
  update_vector[StateMemberAz] = 1;
}

template<typename T>
bool RosFilter<T>::getFilteredOdometryMessage(nav_msgs::msg::Odometry & message)
{
  // If the filter has received a measurement at some point...
  if (filter_.getInitializedStatus()) {
    // Grab our current state and covariance estimates
    const Eigen::VectorXd & state = filter_.getState();
    const Eigen::MatrixXd & estimate_error_covariance =
      filter_.getEstimateErrorCovariance();

    // Convert from roll, pitch, and yaw back to quaternion for
    // orientation values
    tf2::Quaternion quat;
    quat.setRPY(state(StateMemberRoll), state(StateMemberPitch),
      state(StateMemberYaw));

    // Fill out the message
    message.pose.pose.position.x = state(StateMemberX);
    message.pose.pose.position.y = state(StateMemberY);
    message.pose.pose.position.z = state(StateMemberZ);
    message.pose.pose.orientation.x = quat.x();
    message.pose.pose.orientation.y = quat.y();
    message.pose.pose.orientation.z = quat.z();
    message.pose.pose.orientation.w = quat.w();
    message.twist.twist.linear.x = state(StateMemberVx);
    message.twist.twist.linear.y = state(StateMemberVy);
    message.twist.twist.linear.z = state(StateMemberVz);
    message.twist.twist.angular.x = state(StateMemberVroll);
    message.twist.twist.angular.y = state(StateMemberVpitch);
    message.twist.twist.angular.z = state(StateMemberVyaw);

    // Our covariance matrix layout doesn't quite match
    for (size_t i = 0; i < POSE_SIZE; i++) {
      for (size_t j = 0; j < POSE_SIZE; j++) {
        message.pose.covariance[POSE_SIZE * i + j] =
          estimate_error_covariance(i, j);
      }
    }

    // POSE_SIZE and TWIST_SIZE are currently the same size, but we can spare a
    // few cycles to be meticulous and not index a twist covariance array on the
    // size of a pose covariance array
    for (size_t i = 0; i < TWIST_SIZE; i++) {
      for (size_t j = 0; j < TWIST_SIZE; j++) {
        message.twist.covariance[TWIST_SIZE * i + j] =
          estimate_error_covariance(i + POSITION_V_OFFSET,
            j + POSITION_V_OFFSET);
      }
    }

    message.header.stamp = filter_.getLastMeasurementTime();
    message.header.frame_id = world_frame_id_;
    message.child_frame_id = base_link_frame_id_;
  }

  return filter_.getInitializedStatus();
}

template<typename T>
bool RosFilter<T>::getFilteredAccelMessage(
  geometry_msgs::msg::AccelWithCovarianceStamped & message)
{
  // If the filter has received a measurement at some point...
  if (filter_.getInitializedStatus()) {
    // Grab our current state and covariance estimates
    const Eigen::VectorXd & state = filter_.getState();
    const Eigen::MatrixXd & estimate_error_covariance =
      filter_.getEstimateErrorCovariance();

    //! Fill out the accel_msg
    message.accel.accel.linear.x = state(StateMemberAx);
    message.accel.accel.linear.y = state(StateMemberAy);
    message.accel.accel.linear.z = state(StateMemberAz);

    // Fill the covariance (only the left-upper matrix since we are not
    // estimating the rotational accelerations arround the axes
    for (size_t i = 0; i < ACCELERATION_SIZE; i++) {
      for (size_t j = 0; j < ACCELERATION_SIZE; j++) {
        // We use the POSE_SIZE since the accel cov matrix of ROS is 6x6
        message.accel.covariance[POSE_SIZE * i + j] = estimate_error_covariance(
          i + POSITION_A_OFFSET, j + POSITION_A_OFFSET);
      }
    }

    // Fill header information
    message.header.stamp = rclcpp::Time(filter_.getLastMeasurementTime());
    message.header.frame_id = base_link_frame_id_;
  }

  return filter_.getInitializedStatus();
}

template<typename T>
void RosFilter<T>::imuCallback(
  const sensor_msgs::msg::Imu::SharedPtr msg,
  const std::string & topic_name,
  const CallbackData & pose_callback_data,
  const CallbackData & twist_callback_data,
  const CallbackData & accel_callback_data)
{
  RF_DEBUG("------ RosFilter<T>::imuCallback (" <<
    topic_name << ") ------\n")           // << "IMU message:\n" << *msg);

  // If we've just reset the filter, then we want to ignore any messages
  // that arrive with an older timestamp
  if (last_set_pose_time_ >= msg->header.stamp) {
    std::stringstream stream;
    stream << "The " << topic_name << " message has a timestamp equal to or"
      " before the last filter reset, " << "this message will be ignored. This may"
      "indicate an empty or bad timestamp. (message time: " << msg->header.stamp.nanosec <<
      ")";
    addDiagnostic(diagnostic_msgs::msg::DiagnosticStatus::WARN,
      topic_name + "_timestamp", stream.str(), false);


    RF_DEBUG("Received message that preceded the most recent pose reset. "
      "Ignoring...");

    return;
  }

  // As with the odometry message, we can separate out the pose- and
  // twist-related variables in the IMU message and pass them to the pose and
  // twist callbacks (filters)
  if (pose_callback_data.update_sum_ > 0) {
    // Per the IMU message specification, if the IMU does not provide
    // orientation, then its first covariance value should be set to -1, and we
    // should ignore that portion of the message. robot_localization allows
    // users to explicitly ignore data using its parameters, but we should also
    // be compliant with message specs.
    if (::fabs(msg->orientation_covariance[0] + 1) < 1e-9) {
      RF_DEBUG("Received IMU message with -1 as its first covariance value for "
        "orientation. "
        "Ignoring orientation...");
    } else {
      // Extract the pose (orientation) data, pass it to its filter
      geometry_msgs::msg::PoseWithCovarianceStamped::SharedPtr pos_ptr =
        std::make_shared<geometry_msgs::msg::PoseWithCovarianceStamped>();
      pos_ptr->header = msg->header;
      pos_ptr->pose.pose.orientation = msg->orientation;

      // Copy the covariance for roll, pitch, and yaw
      for (size_t i = 0; i < ORIENTATION_SIZE; i++) {
        for (size_t j = 0; j < ORIENTATION_SIZE; j++) {
          pos_ptr->pose.covariance[POSE_SIZE * (i + ORIENTATION_SIZE) +
          (j + ORIENTATION_SIZE)] =
            msg->orientation_covariance[ORIENTATION_SIZE * i + j];
        }
      }

      // IMU data gets handled a bit differently, since the message is ambiguous
      // and has only a single frame_id, even though the data in it is reported
      // in two different frames. As we assume users will specify a base_link to
      // imu transform, we make the target frame base_link_frame_id_ and tell
      // the poseCallback that it is working with IMU data. This will cause it
      // to apply different logic to the data.
      poseCallback(pos_ptr, pose_callback_data, base_link_frame_id_, true);
    }
  }

  if (twist_callback_data.update_sum_ > 0) {
    // Ignore rotational velocity if the first covariance value is -1
    if (::fabs(msg->angular_velocity_covariance[0] + 1) < 1e-9) {
      RF_DEBUG("Received IMU message with -1 as its first covariance value for "
        "angular "
        "velocity. Ignoring angular velocity...");
    } else {
      // Repeat for velocity
      geometry_msgs::msg::TwistWithCovarianceStamped::SharedPtr twist_ptr =
        std::make_shared<geometry_msgs::msg::TwistWithCovarianceStamped>();
      twist_ptr->header = msg->header;
      twist_ptr->twist.twist.angular = msg->angular_velocity;

      // Copy the covariance
      for (size_t i = 0; i < ORIENTATION_SIZE; i++) {
        for (size_t j = 0; j < ORIENTATION_SIZE; j++) {
          twist_ptr->twist.covariance[TWIST_SIZE * (i + ORIENTATION_SIZE) +
          (j + ORIENTATION_SIZE)] =
            msg->angular_velocity_covariance[ORIENTATION_SIZE * i + j];
        }
      }

      twistCallback(twist_ptr, twist_callback_data, base_link_frame_id_);
    }
  }

  if (accel_callback_data.update_sum_ > 0) {
    // Ignore linear acceleration if the first covariance value is -1
    if (::fabs(msg->linear_acceleration_covariance[0] + 1) < 1e-9) {
      RF_DEBUG("Received IMU message with -1 as its first covariance value for "
        "linear "
        "acceleration. Ignoring linear acceleration...");
    } else {
      // Pass the message on
      accelerationCallback(msg, accel_callback_data, base_link_frame_id_);
    }
  }

  RF_DEBUG("\n----- /RosFilter<T>::imuCallback (" << topic_name << ") ------\n");
}

template<typename T>
void RosFilter<T>::integrateMeasurements(const rclcpp::Time & current_time)
{
  RF_DEBUG("------ RosFilter<T>::integrateMeasurements ------\n\n"
    "Integration time is " <<
    std::setprecision(20) << filter_utilities::toSec(current_time) <<
    "\n" <<
    measurement_queue_.size() << " measurements in queue.\n");

  bool predict_to_current_time = predict_to_current_time_;

  // If we have any measurements in the queue, process them
  if (!measurement_queue_.empty()) {
    // Check if the first measurement we're going to process is older than the
    // filter's last measurement. This means we have received an out-of-sequence
    // message (one with an old timestamp), and we need to revert both the
    // filter state and measurement queue to the first state that preceded the
    // time stamp of our first measurement.
    const MeasurementPtr & first_measurement = measurement_queue_.top();
    int restored_measurement_count = 0;
    if (smooth_lagged_data_ &&
      first_measurement->time_ < filter_.getLastMeasurementTime())
    {
      RF_DEBUG("Received a measurement that was " <<
        filter_utilities::toSec(filter_.getLastMeasurementTime() -
        first_measurement->time_) <<
        " seconds in the past. Reverting filter state and "
        "measurement queue...");

      int original_count = static_cast<int>(measurement_queue_.size());
      const rclcpp::Time first_measurement_time = first_measurement->time_;
      const std::string first_measurement_topic =
        first_measurement->topic_name_;
      // revertTo may invalidate first_measurement
      if (!revertTo(first_measurement_time - rclcpp::Duration(1))) {
        RF_DEBUG("ERROR: history interval is too small to revert to time " <<
          filter_utilities::toSec(first_measurement_time) << "\n");
        // ROS_WARN_STREAM_DELAYED_THROTTLE(history_length_,
        //   "Received old measurement for topic " << first_measurement_topic <<
        //   ", but history interval is insufficiently sized. "
        //   "Measurement time is " << std::setprecision(20) <<
        //   first_measurement_time <<
        //   ", current time is " << current_time <<
        //   ", history length is " << history_length_ << ".");
        restored_measurement_count = 0;
      }

      restored_measurement_count =
        static_cast<int>(measurement_queue_.size()) - original_count;
    }

    while (!measurement_queue_.empty() && rclcpp::ok()) {
      MeasurementPtr measurement = measurement_queue_.top();

      // If we've reached a measurement that has a time later than now, it
      // should wait until a future iteration. Since measurements are stored in
      // a priority queue, all remaining measurements will be in the future.
      if (current_time < measurement->time_) {
        break;
      }

      measurement_queue_.pop();

      // When we receive control messages, we call this directly in the control
      // callback. However, we also associate a control with each sensor message
      // so that we can support lagged smoothing. As we cannot guarantee that
      // the new control callback will fire before a new measurement, we should
      // only perform this operation if we are processing messages from the
      // history. Otherwise, we may get a new measurement, store the "old"
      // latest control, then receive a control, call setControl, and then
      // overwrite that value with this one (i.e., with the "old" control we
      // associated with the measurement).
      if (use_control_ && restored_measurement_count > 0) {
        filter_.setControl(measurement->latest_control_,
          measurement->latest_control_time_);
        restored_measurement_count--;
      }

      // This will call predict and, if necessary, correct
      filter_.processMeasurement(*(measurement.get()));

      // Store old states and measurements if we're smoothing
      if (smooth_lagged_data_) {
        // Invariant still holds: measurementHistoryDeque_.back().time_ <
        // measurement_queue_.top().time_
        measurement_history_.push_back(measurement);

        // We should only save the filter state once per unique timstamp
        if (measurement_queue_.empty() ||
          measurement_queue_.top()->time_ !=
          filter_.getLastMeasurementTime())
        {
          saveFilterState(filter_);
        }
      }
    }
  } else if (filter_.getInitializedStatus()) {
    // In the event that we don't get any measurements for a long time,
    // we still need to continue to estimate our state. Therefore, we
    // should project the state forward here.
    rclcpp::Duration last_update_delta =
      current_time - filter_.getLastMeasurementTime();

    // If we get a large delta, then continuously predict until
    if (last_update_delta >= filter_.getSensorTimeout()) {
      predict_to_current_time = true;

      RF_DEBUG("Sensor timeout! Last measurement time was " <<
        filter_utilities::toSec(filter_.getLastMeasurementTime()) <<
        ", current time is " << filter_utilities::toSec(current_time) <<
        ", delta is " << filter_utilities::toSec(last_update_delta) <<
        "\n");
    }
  } else {
    RF_DEBUG("Filter not yet initialized.\n");
  }

  if (filter_.getInitializedStatus() && predict_to_current_time) {
    rclcpp::Duration last_update_delta =
      current_time - filter_.getLastMeasurementTime();

    filter_.validateDelta(last_update_delta);
    filter_.predict(current_time, last_update_delta);

    // Update the last measurement time and last update time
    filter_.setLastMeasurementTime(filter_.getLastMeasurementTime() +
      last_update_delta);
  }

  RF_DEBUG("\n----- /RosFilter<T>::integrateMeasurements ------\n");
}

template<typename T>
void RosFilter<T>::loadParams()
{
  /* For diagnostic purposes, collect information about how many different
   * sources are measuring each absolute pose variable and do not have
   * differential integration enabled.
   */
  std::map<StateMembers, int> abs_pose_var_counts;
  abs_pose_var_counts[StateMemberX] = 0;
  abs_pose_var_counts[StateMemberY] = 0;
  abs_pose_var_counts[StateMemberZ] = 0;
  abs_pose_var_counts[StateMemberRoll] = 0;
  abs_pose_var_counts[StateMemberPitch] = 0;
  abs_pose_var_counts[StateMemberYaw] = 0;

  // Same for twist variables
  std::map<StateMembers, int> twist_var_counts;
  twist_var_counts[StateMemberVx] = 0;
  twist_var_counts[StateMemberVy] = 0;
  twist_var_counts[StateMemberVz] = 0;
  twist_var_counts[StateMemberVroll] = 0;
  twist_var_counts[StateMemberVpitch] = 0;
  twist_var_counts[StateMemberVyaw] = 0;

  // Determine if we'll be printing diagnostic information
  print_diagnostics_ = this->declare_parameter("print_diagnostics", false);

  // Check for custom gravitational acceleration value
  gravitational_acceleration_ = this->declare_parameter("gravitational_acceleration",
      gravitational_acceleration_);

  // Grab the debug param. If true, the node will produce a LOT of output.
  bool debug = this->declare_parameter("debug", false);
  std::string debug_out_file = "robot_localization_debug.txt";
  if (debug) {
    try {
      debug_out_file = this->declare_parameter("debug_out_file", debug_out_file);
      debug_stream_.open(debug_out_file.c_str());

      // Make sure we succeeded
      if (debug_stream_.is_open()) {
        filter_.setDebug(debug, &debug_stream_);
      } else {
        std::cerr <<
          "RosFilter<T>::loadParams() - unable to create debug output file " <<
          debug_out_file << "\n";
      }
    } catch (const std::exception & e) {
      std::cerr <<
        "RosFilter<T>::loadParams() - unable to create debug output file" <<
        debug_out_file << ". Error was " << e.what() << "\n";
    }
  }

  // These params specify the name of the robot's body frame (typically
  // base_link) and odometry frame (typically odom)
  map_frame_id_ = this->declare_parameter("map_frame", std::string("map"));
  odom_frame_id_ = this->declare_parameter("odom_frame", std::string("odom"));
  base_link_frame_id_ = this->declare_parameter("base_link_frame",
      std::string("base_link"));

  /*
   * These parameters are designed to enforce compliance with REP-105:
   * http://www.ros.org/reps/rep-0105.html
   * When fusing absolute position data from sensors such as GPS, the state
   * estimate can undergo discrete jumps. According to REP-105, we want three
   * coordinate frames: map, odom, and base_link. The map frame can have
   * discontinuities, but is the frame with the most accurate position estimate
   * for the robot and should not suffer from drift. The odom frame drifts over
   * time, but is guaranteed to be continuous and is accurate enough for local
   * planning and navigation. The base_link frame is affixed to the robot. The
   * intention is that some odometry source broadcasts the odom->base_link
   * transform. The localization software should broadcast map->base_link.
   * However, tf does not allow multiple parents for a coordinate frame, so
   * we must *compute* map->base_link, but then use the existing odom->base_link
   * transform to compute *and broadcast* map->odom.
   *
   * The state estimation nodes in robot_localization therefore have two
   * "modes." If your world_frame parameter value matches the odom_frame
   * parameter value, then robot_localization will assume someone else is
   * broadcasting a transform from odom_frame->base_link_frame, and it will
   * compute the map_frame->odom_frame transform. Otherwise, it will simply
   * compute the odom_frame->base_link_frame transform.
   *
   * The default is the latter behavior (broadcast of odom->base_link).
   */
  world_frame_id_ = this->declare_parameter("world_frame", odom_frame_id_);

  if (map_frame_id_ == odom_frame_id_ ||
    odom_frame_id_ == base_link_frame_id_ ||
    map_frame_id_ == base_link_frame_id_)
  {
    std::cerr <<
      "Invalid frame configuration! The values for map_frame, odom_frame, "
      "and base_link_frame must be unique." <<
      "\n";
  }

  // Try to resolve tf_prefix
  std::string tf_prefix = "";
  std::string tf_prefix_path = "";
  this->declare_parameter("tf_prefix");
  if (this->get_parameter("tf_prefix", tf_prefix_path)) {
    // Append the tf prefix in a tf2-friendly manner
    filter_utilities::appendPrefix(tf_prefix, map_frame_id_);
    filter_utilities::appendPrefix(tf_prefix, odom_frame_id_);
    filter_utilities::appendPrefix(tf_prefix, base_link_frame_id_);
    filter_utilities::appendPrefix(tf_prefix, world_frame_id_);
  }

  // Whether we're publshing the world_frame->base_link_frame transform
  publish_transform_ = this->declare_parameter("publish_tf", true);

  // Whether we're publishing the acceleration state transform
  publish_acceleration_ = this->declare_parameter("publish_acceleration", false);

  // Transform future dating
  double offset_tmp = this->declare_parameter("transform_time_offset", 0.0);
  tf_time_offset_ =
    rclcpp::Duration(filter_utilities::secToNanosec(offset_tmp));

  // Transform timeout
  double timeout_tmp = this->declare_parameter("transform_timeout", 0.0);
  tf_timeout_ = rclcpp::Duration(filter_utilities::secToNanosec(timeout_tmp));

  // Update frequency and sensor timeout
  frequency_ = this->declare_parameter("frequency", 30.0);

  double sensor_timeout = this->declare_parameter("sensor_timeout", 1.0 / frequency_);
  filter_.setSensorTimeout(
    rclcpp::Duration(filter_utilities::secToNanosec(sensor_timeout)));

  // Determine if we're in 2D mode
  two_d_mode_ = this->declare_parameter("two_d_mode", false);

  // Smoothing window size
  smooth_lagged_data_ = this->declare_parameter("smooth_lagged_data", false);
  double history_length_double = this->declare_parameter("history_length", 0.0);

  if (!smooth_lagged_data_ && std::abs(history_length_double) > 0) {
    std::cerr << "Filter history interval of " << history_length_double <<
      " specified, but smooth_lagged_data is set to false. Lagged "
      "data will not be smoothed.";
  }

  if (smooth_lagged_data_ && history_length_double < 0) {
    std::cerr << "Negative history interval of " << history_length_double <<
      " specified. Absolute value will be assumed.";
  }

  history_length_ = rclcpp::Duration(
    filter_utilities::secToNanosec(std::abs(history_length_double)));

  // Whether we reset filter on jump back in time
  reset_on_time_jump_ = this->declare_parameter("reset_on_time_jump", false);

  // Determine if we're using a control term
  double control_timeout = sensor_timeout;
  std::vector<bool> control_update_vector(TWIST_SIZE, 0);
  std::vector<double> acceleration_limits(TWIST_SIZE, 1.0);
  std::vector<double> acceleration_gains(TWIST_SIZE, 1.0);
  std::vector<double> deceleration_limits(TWIST_SIZE, 1.0);
  std::vector<double> deceleration_gains(TWIST_SIZE, 1.0);

  use_control_ = this->declare_parameter("use_control", false);
  control_timeout = this->declare_parameter("control_timeout", 0.0);

  if (use_control_) {
    this->declare_parameter("control_config");
    if (this->get_parameter("control_config", control_update_vector)) {
      if (control_update_vector.size() != TWIST_SIZE) {
        std::cerr << "Control configuration must be of size " << TWIST_SIZE <<
          ". Provided config was of "
          "size " <<
          control_update_vector.size() <<
          ". No control term will be used.\n";
        use_control_ = false;
      }
    } else {
      std::cerr << "use_control is set to true, but control_config is missing. "
        "No control term will be used.\n";
      use_control_ = false;
    }

    this->declare_parameter("acceleration_limits");
    if (this->get_parameter("acceleration_limits", acceleration_limits)) {
      if (acceleration_limits.size() != TWIST_SIZE) {
        std::cerr << "Acceleration configuration must be of size " << TWIST_SIZE <<
          ". Provided config was of "
          "size " <<
          acceleration_limits.size() <<
          ". No control term will be used.\n";
        use_control_ = false;
      }
    } else {
      std::cerr << "use_control is set to true, but acceleration_limits is "
        "missing. Will use default values.\n";
    }

    this->declare_parameter("acceleration_gains");
    if (this->get_parameter("acceleration_gains", acceleration_gains)) {
      const int size = acceleration_gains.size();
      if (size != TWIST_SIZE) {
        std::cerr << "Acceleration gain configuration must be of size " <<
          TWIST_SIZE << ". Provided config was of size " << size <<
          ". All gains will be assumed to be 1.\n";
        std::fill_n(acceleration_gains.begin(), std::min(size, TWIST_SIZE),
          1.0);
        acceleration_gains.resize(TWIST_SIZE, 1.0);
      }
    }

    this->declare_parameter("deceleration_limits");
    if (this->get_parameter("deceleration_limits", deceleration_limits)) {
      if (deceleration_limits.size() != TWIST_SIZE) {
        std::cerr << "Deceleration configuration must be of size " << TWIST_SIZE <<
          ". Provided config was of size " <<
          deceleration_limits.size() <<
          ". No control term will be used.\n";
        use_control_ = false;
      }
    } else {
      std::cout << "use_control is set to true, but no deceleration_limits "
        "specified. Will use acceleration "
        "limits.\n";
      deceleration_limits = acceleration_limits;
    }

    this->declare_parameter("deceleration_gains");
    if (this->get_parameter("deceleration_gains", deceleration_gains)) {
      const int size = deceleration_gains.size();
      if (size != TWIST_SIZE) {
        std::cerr << "Deceleration gain configuration must be of size " <<
          TWIST_SIZE << ". Provided config was of size " << size <<
          ". All gains will be assumed to be 1.\n";
        std::fill_n(deceleration_gains.begin(), std::min(size, TWIST_SIZE),
          1.0);
        deceleration_gains.resize(TWIST_SIZE, 1.0);
      }
    } else {
      std::cout << "use_control is set to true, but no deceleration_gains "
        "specified. Will use acceleration "
        "gains.\n";
      deceleration_gains = acceleration_gains;
    }
  }

  bool dynamic_process_noise_covariance = this->declare_parameter(
    "dynamic_process_noise_covariance", false);
  filter_.setUseDynamicProcessNoiseCovariance(
    dynamic_process_noise_covariance);

  std::vector<double> initial_state(STATE_SIZE, 0.0);
  this->declare_parameter("initial_state");
  if (this->get_parameter("initial_state", initial_state)) {
    if (initial_state.size() != STATE_SIZE) {
      std::cerr << "Initial state must be of size " << STATE_SIZE <<
        ". Provided config was of size " << initial_state.size() <<
        ". The initial state will be ignored.\n";
    } else {
      Eigen::Map<Eigen::VectorXd> eigen_state(initial_state.data(),
        initial_state.size());
      filter_.setState(eigen_state);
    }
  }

  // Check if the filter should start or not
  disabled_at_startup_ = this->declare_parameter<bool>("disabled_at_startup", false);
  enabled_ = !disabled_at_startup_;

  // Debugging writes to file
  RF_DEBUG("tf_prefix is " <<
    tf_prefix << "\nmap_frame is " << map_frame_id_ <<
    "\nodom_frame is " << odom_frame_id_ << "\nbase_link_frame is " <<
    base_link_frame_id_ << "\nworld_frame is " << world_frame_id_ <<
    "\ntransform_time_offset is " <<
    filter_utilities::toSec(tf_time_offset_) <<
    "\ntransform_timeout is " << filter_utilities::toSec(tf_timeout_) <<
    "\nfrequency is " << frequency_ << "\nsensor_timeout is " <<
    filter_utilities::toSec(filter_.getSensorTimeout()) <<
    "\ntwo_d_mode is " << (two_d_mode_ ? "true" : "false") <<
    "\nsmooth_lagged_data is " <<
    (smooth_lagged_data_ ? "true" : "false") << "\nhistory_length is " <<
    filter_utilities::toSec(history_length_) << "\nuse_control is " <<
    (use_control_ ? "true" : "false") << "\ncontrol_config is " <<
    control_update_vector << "\ncontrol_timeout is " <<
    control_timeout << "\nacceleration_limits are " <<
    acceleration_limits << "\nacceleration_gains are " <<
    acceleration_gains << "\ndeceleration_limits are " <<
    deceleration_limits << "\ndeceleration_gains are " <<
    deceleration_gains << "\ninitial state is " << filter_.getState() <<
    "\ndynamic_process_noise_covariance is " <<
    (dynamic_process_noise_covariance ? "true" : "false") <<
    "\nprint_diagnostics is " <<
    (print_diagnostics_ ? "true" : "false") << "\n");

  // Create a subscriber for manually setting/resetting pose
  set_pose_sub_ =
    this->create_subscription<geometry_msgs::msg::PoseWithCovarianceStamped>(
    "set_pose", rclcpp::QoS(1),
    std::bind(&RosFilter<T>::setPoseCallback, this, std::placeholders::_1));

  // Create a service for manually setting/resetting pose
  set_pose_service_ =
    this->create_service<robot_localization::srv::SetPose>(
    "set_pose", std::bind(&RosFilter<T>::setPoseSrvCallback, this,
    std::placeholders::_1, std::placeholders::_2, std::placeholders::_3));

<<<<<<< HEAD
  // Create a service for toggling processing new measurements while still
  // publishing
  toggle_filter_processing_srv_ =
    this->create_service<robot_localization::srv::ToggleFilterProcessing>(
    "toggle", std::bind(&RosFilter<T>::toggleFilterProcessingCallback, this,
    std::placeholders::_1, std::placeholders::_2, std::placeholders::_3));

  // Init the last measurement time so we don't get a huge initial delta
=======
  // Create a service for manually enabling the filter
  enable_filter_srv_ = this->create_service<std_srvs::srv::Empty>("enable",
      std::bind(&RosFilter::enableFilterSrvCallback, this, std::placeholders::_1,
      std::placeholders::_2, std::placeholders::_3));

  // Init the last last measurement time so we don't get a huge initial delta
>>>>>>> 534a7192
  filter_.setLastMeasurementTime(this->now());

  // Now pull in each topic to which we want to subscribe.
  // Start with odom.
  size_t topic_ind = 0;
  bool more_params = false;
  do {
    // Build the string in the form of "odomX", where X is the odom topic
    // number, then check if we have any parameters with that value. Users need
    // to make sure they don't have gaps in their configs (e.g., odom0 and then
    // odom2)
    std::stringstream ss;
    ss << "odom" << topic_ind++;
    std::string odom_topic_name = ss.str();
    std::string odom_topic;
    this->declare_parameter(odom_topic_name);

    rclcpp::Parameter parameter;
    if (rclcpp::PARAMETER_NOT_SET != this->get_parameter(odom_topic_name, parameter)) {
      more_params = true;
      odom_topic = parameter.as_string();
    } else {
      more_params = false;
      this->undeclare_parameter(odom_topic_name);
    }

    if (more_params) {
      // Determine if we want to integrate this sensor differentially
      bool differential = this->declare_parameter(odom_topic_name + std::string("_differential"),
          false);

      // Determine if we want to integrate this sensor relatively
      bool relative = this->declare_parameter(odom_topic_name + std::string("_relative"), false);

      if (relative && differential) {
        std::cerr << "Both " << odom_topic_name << "_differential" <<
          " and " << odom_topic_name <<
          "_relative were set to true. Using differential mode.\n";

        relative = false;
      }

      // Check for pose rejection threshold
      double pose_mahalanobis_thresh = this->declare_parameter(odom_topic_name +
          std::string("_pose_rejection_threshold"),
          std::numeric_limits<double>::max());

      // Check for twist rejection threshold
      double twist_mahalanobis_thresh = this->declare_parameter(odom_topic_name +
          std::string("_twist_rejection_threshold"),
          std::numeric_limits<double>::max());

      // Set optional custom queue size
      int queue_size = this->declare_parameter(odom_topic_name +
          std::string("_queue_size"), 10);

      // Now pull in its boolean update vector configuration. Create separate
      // vectors for pose and twist data, and then zero out the opposite values
      // in each vector (no pose data in the twist update vector and
      // vice-versa).
      std::vector<bool> update_vec = loadUpdateConfig(odom_topic_name);
      std::vector<bool> pose_update_vec = update_vec;
      std::fill(pose_update_vec.begin() + POSITION_V_OFFSET,
        pose_update_vec.begin() + POSITION_V_OFFSET + TWIST_SIZE, 0);
      std::vector<bool> twist_update_vec = update_vec;
      std::fill(twist_update_vec.begin() + POSITION_OFFSET,
        twist_update_vec.begin() + POSITION_OFFSET + POSE_SIZE, 0);

      int pose_update_sum =
        std::accumulate(pose_update_vec.begin(), pose_update_vec.end(), 0);
      int twist_update_sum =
        std::accumulate(twist_update_vec.begin(), twist_update_vec.end(), 0);

      const CallbackData pose_callback_data(
        odom_topic_name + "_pose", pose_update_vec, pose_update_sum,
        differential, relative, pose_mahalanobis_thresh);

      const CallbackData twist_callback_data(
        odom_topic_name + "_twist", twist_update_vec, twist_update_sum, false,
        false, twist_mahalanobis_thresh);

      // Store the odometry topic subscribers so they don't go out of scope.
      if (pose_update_sum + twist_update_sum > 0) {
        std::function<void(const std::shared_ptr<nav_msgs::msg::Odometry>)>
        odom_callback = std::bind(&RosFilter<T>::odometryCallback, this,
            std::placeholders::_1, odom_topic_name,
            pose_callback_data, twist_callback_data);

        auto custom_qos = rclcpp::SensorDataQoS(rclcpp::KeepLast(queue_size));
        topic_subs_.push_back(
          this->create_subscription<nav_msgs::msg::Odometry>(odom_topic, custom_qos,
          odom_callback));
      } else {
        std::stringstream stream;
        stream << odom_topic << " is listed as an input topic, but all update "
          "variables are false";

        addDiagnostic(diagnostic_msgs::msg::DiagnosticStatus::WARN,
          odom_topic + "_configuration", stream.str(), true);
      }

      if (pose_update_sum > 0) {
        if (differential) {
          twist_var_counts[StateMemberVx] += pose_update_vec[StateMemberX];
          twist_var_counts[StateMemberVy] += pose_update_vec[StateMemberY];
          twist_var_counts[StateMemberVz] += pose_update_vec[StateMemberZ];
          twist_var_counts[StateMemberVroll] +=
            pose_update_vec[StateMemberRoll];
          twist_var_counts[StateMemberVpitch] +=
            pose_update_vec[StateMemberPitch];
          twist_var_counts[StateMemberVyaw] += pose_update_vec[StateMemberYaw];
        } else {
          abs_pose_var_counts[StateMemberX] += pose_update_vec[StateMemberX];
          abs_pose_var_counts[StateMemberY] += pose_update_vec[StateMemberY];
          abs_pose_var_counts[StateMemberZ] += pose_update_vec[StateMemberZ];
          abs_pose_var_counts[StateMemberRoll] +=
            pose_update_vec[StateMemberRoll];
          abs_pose_var_counts[StateMemberPitch] +=
            pose_update_vec[StateMemberPitch];
          abs_pose_var_counts[StateMemberYaw] +=
            pose_update_vec[StateMemberYaw];
        }
      }

      if (twist_update_sum > 0) {
        twist_var_counts[StateMemberVx] += twist_update_vec[StateMemberVx];
        twist_var_counts[StateMemberVy] += twist_update_vec[StateMemberVx];
        twist_var_counts[StateMemberVz] += twist_update_vec[StateMemberVz];
        twist_var_counts[StateMemberVroll] +=
          twist_update_vec[StateMemberVroll];
        twist_var_counts[StateMemberVpitch] +=
          twist_update_vec[StateMemberVpitch];
        twist_var_counts[StateMemberVyaw] += twist_update_vec[StateMemberVyaw];
      }

      RF_DEBUG("Subscribed to " <<
        odom_topic << " (" << odom_topic_name << ")\n\t" <<
        odom_topic_name << "_differential is " <<
        (differential ? "true" : "false") << "\n\t" << odom_topic_name <<
        "_pose_rejection_threshold is " << pose_mahalanobis_thresh <<
        "\n\t" << odom_topic_name << "_twist_rejection_threshold is " <<
        twist_mahalanobis_thresh << "\n\t" << odom_topic_name <<
        " pose update vector is " << pose_update_vec << "\t" <<
        odom_topic_name << " twist update vector is " <<
        twist_update_vec);
    }
  } while (more_params);

  // Repeat for pose
  topic_ind = 0;
  more_params = false;
  do {
    std::stringstream ss;
    ss << "pose" << topic_ind++;
    std::string pose_topic_name = ss.str();
    std::string pose_topic;
    this->declare_parameter(pose_topic_name);

    rclcpp::Parameter parameter;
    if (rclcpp::PARAMETER_NOT_SET != this->get_parameter(pose_topic_name, parameter)) {
      more_params = true;
      pose_topic = parameter.as_string();
    } else {
      more_params = false;
      this->undeclare_parameter(pose_topic_name);
    }

    if (more_params) {
      bool differential = this->declare_parameter(pose_topic_name + std::string("_differential"),
          false);

      // Determine if we want to integrate this sensor relatively
      bool relative = this->declare_parameter(pose_topic_name + std::string("_relative"),
          false);

      if (relative && differential) {
        std::cerr << "Both " << pose_topic_name << "_differential" <<
          " and " << pose_topic_name <<
          "_relative were set to true. Using differential mode.\n";

        relative = false;
      }

      // Check for pose rejection threshold
      double pose_mahalanobis_thresh = this->declare_parameter(pose_topic_name +
          std::string("_rejection_threshold"),
          std::numeric_limits<double>::max());

      // Set optional custom queue size
      int queue_size = this->declare_parameter(pose_topic_name +
          std::string("_queue_size"), 10);

      // Pull in the sensor's config, zero out values that are invalid for the
      // pose type
      std::vector<bool> pose_update_vec = loadUpdateConfig(pose_topic_name);
      std::fill(pose_update_vec.begin() + POSITION_V_OFFSET,
        pose_update_vec.begin() + POSITION_V_OFFSET + TWIST_SIZE, 0);
      std::fill(pose_update_vec.begin() + POSITION_A_OFFSET,
        pose_update_vec.begin() + POSITION_A_OFFSET + ACCELERATION_SIZE,
        0);

      int pose_update_sum =
        std::accumulate(pose_update_vec.begin(), pose_update_vec.end(), 0);

      if (pose_update_sum > 0) {
        const CallbackData callback_data(pose_topic_name, pose_update_vec,
          pose_update_sum, differential,
          relative, pose_mahalanobis_thresh);

        std::function<void(const std::shared_ptr<
            geometry_msgs::msg::PoseWithCovarianceStamped>)>
        pose_callback =
          std::bind(&RosFilter<T>::poseCallback, this, std::placeholders::_1,
            callback_data, world_frame_id_, false);

        auto custom_qos = rclcpp::SensorDataQoS(rclcpp::KeepLast(queue_size));

        topic_subs_.push_back(this->create_subscription<
            geometry_msgs::msg::PoseWithCovarianceStamped>(
            pose_topic, custom_qos, pose_callback));

        if (differential) {
          twist_var_counts[StateMemberVx] += pose_update_vec[StateMemberX];
          twist_var_counts[StateMemberVy] += pose_update_vec[StateMemberY];
          twist_var_counts[StateMemberVz] += pose_update_vec[StateMemberZ];
          twist_var_counts[StateMemberVroll] +=
            pose_update_vec[StateMemberRoll];
          twist_var_counts[StateMemberVpitch] +=
            pose_update_vec[StateMemberPitch];
          twist_var_counts[StateMemberVyaw] += pose_update_vec[StateMemberYaw];
        } else {
          abs_pose_var_counts[StateMemberX] += pose_update_vec[StateMemberX];
          abs_pose_var_counts[StateMemberY] += pose_update_vec[StateMemberY];
          abs_pose_var_counts[StateMemberZ] += pose_update_vec[StateMemberZ];
          abs_pose_var_counts[StateMemberRoll] +=
            pose_update_vec[StateMemberRoll];
          abs_pose_var_counts[StateMemberPitch] +=
            pose_update_vec[StateMemberPitch];
          abs_pose_var_counts[StateMemberYaw] +=
            pose_update_vec[StateMemberYaw];
        }
      } else {
        std::cerr << "Warning: " << pose_topic <<
          " is listed as an input topic, "
          "but all pose update variables are false\n";
      }

      RF_DEBUG("Subscribed to " <<
        pose_topic << " (" << pose_topic_name << ")\n\t" <<
        pose_topic_name << "_differential is " <<
        (differential ? "true" : "false") << "\n\t" << pose_topic_name <<
        "_rejection_threshold is " << pose_mahalanobis_thresh <<
        "\n\t" << pose_topic_name << " update vector is " <<
        pose_update_vec);
    }
  } while (more_params);

  // Repeat for twist
  topic_ind = 0;
  more_params = false;
  do {
    std::stringstream ss;
    ss << "twist" << topic_ind++;
    std::string twist_topic_name = ss.str();
    std::string twist_topic;
    this->declare_parameter(twist_topic_name);

    rclcpp::Parameter parameter;
    if (rclcpp::PARAMETER_NOT_SET != this->get_parameter(twist_topic_name, parameter)) {
      more_params = true;
      twist_topic = parameter.as_string();
    } else {
      more_params = false;
      this->undeclare_parameter(twist_topic_name);
    }

    if (more_params) {
      // Check for twist rejection threshold
      double twist_mahalanobis_thresh = this->declare_parameter(twist_topic_name +
          std::string("_rejection_threshold"),
          std::numeric_limits<double>::max());

      // Set optional custom queue size
      int queue_size = this->declare_parameter(twist_topic_name +
          std::string("_queue_size"), 10);

      // Pull in the sensor's config, zero out values that are invalid for the
      // twist type
      std::vector<bool> twist_update_vec = loadUpdateConfig(twist_topic_name);
      std::fill(twist_update_vec.begin() + POSITION_OFFSET,
        twist_update_vec.begin() + POSITION_OFFSET + POSE_SIZE, 0);

      int twist_update_sum =
        std::accumulate(twist_update_vec.begin(), twist_update_vec.end(), 0);

      if (twist_update_sum > 0) {
        const CallbackData callback_data(twist_topic_name, twist_update_vec,
          twist_update_sum, false, false,
          twist_mahalanobis_thresh);

        std::function<void(const std::shared_ptr<
            geometry_msgs::msg::TwistWithCovarianceStamped>)>
        twist_callback = std::bind(&RosFilter<T>::twistCallback, this,
            std::placeholders::_1, callback_data,
            base_link_frame_id_);

        auto custom_qos = rclcpp::SensorDataQoS(rclcpp::KeepLast(queue_size));
        topic_subs_.push_back(this->create_subscription<
            geometry_msgs::msg::TwistWithCovarianceStamped>(
            twist_topic, custom_qos, twist_callback));

        twist_var_counts[StateMemberVx] += twist_update_vec[StateMemberVx];
        twist_var_counts[StateMemberVy] += twist_update_vec[StateMemberVy];
        twist_var_counts[StateMemberVz] += twist_update_vec[StateMemberVz];
        twist_var_counts[StateMemberVroll] +=
          twist_update_vec[StateMemberVroll];
        twist_var_counts[StateMemberVpitch] +=
          twist_update_vec[StateMemberVpitch];
        twist_var_counts[StateMemberVyaw] += twist_update_vec[StateMemberVyaw];
      } else {
        std::cerr << "Warning: " << twist_topic <<
          " is listed as an input topic, "
          "but all twist update variables are false\n";
      }

      RF_DEBUG("Subscribed to " <<
        twist_topic << " (" << twist_topic_name << ")\n\t" <<
        twist_topic_name << "_rejection_threshold is " <<
        twist_mahalanobis_thresh << "\n\t" << twist_topic_name <<
        " update vector is " << twist_update_vec);
    }
  } while (more_params);

  // Repeat for IMU
  topic_ind = 0;
  more_params = false;
  do {
    std::stringstream ss;
    ss << "imu" << topic_ind++;
    std::string imu_topic_name = ss.str();
    std::string imu_topic;
    this->declare_parameter(imu_topic_name);

    rclcpp::Parameter parameter;
    if (rclcpp::PARAMETER_NOT_SET != this->get_parameter(imu_topic_name, parameter)) {
      more_params = true;
      imu_topic = parameter.as_string();
    } else {
      more_params = false;
      this->undeclare_parameter(imu_topic_name);
    }

    if (more_params) {
      bool differential = this->declare_parameter(imu_topic_name + std::string("_differential"),
          differential);

      // Determine if we want to integrate this sensor relatively
      bool relative = this->declare_parameter(imu_topic_name + std::string("_relative"), false);

      if (relative && differential) {
        std::cerr << "Both " << imu_topic_name << "_differential" <<
          " and " << imu_topic_name <<
          "_relative were set to true. Using differential mode.\n";

        relative = false;
      }

      // Check for pose rejection threshold
      double pose_mahalanobis_thresh = this->declare_parameter(imu_topic_name +
          std::string("_pose_rejection_threshold"),
          std::numeric_limits<double>::max());

      // Check for angular velocity rejection threshold
      std::string imu_twist_rejection_name =
        imu_topic_name + std::string("_twist_rejection_threshold");
      double twist_mahalanobis_thresh = this->declare_parameter(imu_twist_rejection_name,
          std::numeric_limits<double>::max());

      // Check for acceleration rejection threshold
      double accel_mahalanobis_thresh = this->declare_parameter(
        imu_topic_name +
        std::string("_linear_acceleration_rejection_threshold"),
        std::numeric_limits<double>::max());

      bool remove_grav_acc = this->declare_parameter(imu_topic_name +
          "_remove_gravitational_acceleration",
          false);
      remove_gravitational_acceleration_[imu_topic_name + "_acceleration"] =
        remove_grav_acc;

      // Set optional custom queue size
      int queue_size = this->declare_parameter(imu_topic_name +
          std::string("_queue_size"), 10);

      // Now pull in its boolean update vector configuration and differential
      // update configuration (as this contains pose information)
      std::vector<bool> update_vec = loadUpdateConfig(imu_topic_name);

      std::vector<bool> pose_update_vec = update_vec;
      std::fill(pose_update_vec.begin() + POSITION_V_OFFSET,
        pose_update_vec.begin() + POSITION_V_OFFSET + TWIST_SIZE, 0);
      std::fill(pose_update_vec.begin() + POSITION_A_OFFSET,
        pose_update_vec.begin() + POSITION_A_OFFSET + ACCELERATION_SIZE,
        0);

      std::vector<bool> twist_update_vec = update_vec;
      std::fill(twist_update_vec.begin() + POSITION_OFFSET,
        twist_update_vec.begin() + POSITION_OFFSET + POSE_SIZE, 0);
      std::fill(
        twist_update_vec.begin() + POSITION_A_OFFSET,
        twist_update_vec.begin() + POSITION_A_OFFSET + ACCELERATION_SIZE, 0);

      std::vector<bool> accel_update_vec = update_vec;
      std::fill(accel_update_vec.begin() + POSITION_OFFSET,
        accel_update_vec.begin() + POSITION_OFFSET + POSE_SIZE, 0);
      std::fill(accel_update_vec.begin() + POSITION_V_OFFSET,
        accel_update_vec.begin() + POSITION_V_OFFSET + TWIST_SIZE, 0);

      int pose_update_sum =
        std::accumulate(pose_update_vec.begin(), pose_update_vec.end(), 0);
      int twist_update_sum =
        std::accumulate(twist_update_vec.begin(), twist_update_vec.end(), 0);
      int accelUpdateSum =
        std::accumulate(accel_update_vec.begin(), accel_update_vec.end(), 0);

      // Check if we're using control input for any of the acceleration
      // variables; turn off if so
      if (control_update_vector[ControlMemberVx] &&
        static_cast<bool>(accel_update_vec[StateMemberAx]))
      {
        std::cerr << "X acceleration is being measured from IMU; X velocity "
          "control input is disabled\n";
        control_update_vector[ControlMemberVx] = 0;
      }
      if (control_update_vector[ControlMemberVy] &&
        static_cast<bool>(accel_update_vec[StateMemberAy]))
      {
        std::cerr << "Y acceleration is being measured from IMU; Y velocity "
          "control input is disabled\n";
        control_update_vector[ControlMemberVy] = 0;
      }
      if (control_update_vector[ControlMemberVz] &&
        static_cast<bool>(accel_update_vec[StateMemberAz]))
      {
        std::cerr << "Z acceleration is being measured from IMU; Z velocity "
          "control input is disabled\n";
        control_update_vector[ControlMemberVz] = 0;
      }

      if (pose_update_sum + twist_update_sum + accelUpdateSum > 0) {
        const CallbackData pose_callback_data(
          imu_topic_name + "_pose", pose_update_vec, pose_update_sum,
          differential, relative, pose_mahalanobis_thresh);
        const CallbackData twist_callback_data(
          imu_topic_name + "_twist", twist_update_vec, twist_update_sum,
          differential, relative, twist_mahalanobis_thresh);
        const CallbackData accel_callback_data(
          imu_topic_name + "_acceleration", accel_update_vec, accelUpdateSum,
          differential, relative, accel_mahalanobis_thresh);

        std::function<void(const std::shared_ptr<sensor_msgs::msg::Imu>)>
        imu_callback =
          std::bind(&RosFilter<T>::imuCallback, this, std::placeholders::_1,
            imu_topic_name, pose_callback_data,
            twist_callback_data, accel_callback_data);

        auto custom_qos = rclcpp::SensorDataQoS(rclcpp::KeepLast(queue_size));
        topic_subs_.push_back(this->create_subscription<sensor_msgs::msg::Imu>(
            imu_topic, custom_qos, imu_callback));
      } else {
        std::cerr << "Warning: " << imu_topic <<
          " is listed as an input topic, "
          "but all its update variables are false\n";
      }

      if (pose_update_sum > 0) {
        if (differential) {
          twist_var_counts[StateMemberVroll] +=
            pose_update_vec[StateMemberRoll];
          twist_var_counts[StateMemberVpitch] +=
            pose_update_vec[StateMemberPitch];
          twist_var_counts[StateMemberVyaw] += pose_update_vec[StateMemberYaw];
        } else {
          abs_pose_var_counts[StateMemberRoll] +=
            pose_update_vec[StateMemberRoll];
          abs_pose_var_counts[StateMemberPitch] +=
            pose_update_vec[StateMemberPitch];
          abs_pose_var_counts[StateMemberYaw] +=
            pose_update_vec[StateMemberYaw];
        }
      }

      if (twist_update_sum > 0) {
        twist_var_counts[StateMemberVroll] +=
          twist_update_vec[StateMemberVroll];
        twist_var_counts[StateMemberVpitch] +=
          twist_update_vec[StateMemberVpitch];
        twist_var_counts[StateMemberVyaw] += twist_update_vec[StateMemberVyaw];
      }

      RF_DEBUG("Subscribed to " <<
        imu_topic << " (" << imu_topic_name << ")\n\t" <<
        imu_topic_name << "_differential is " <<
        (differential ? "true" : "false") << "\n\t" << imu_topic_name <<
        "_pose_rejection_threshold is " << pose_mahalanobis_thresh <<
        "\n\t" << imu_topic_name << "_twist_rejection_threshold is " <<
        twist_mahalanobis_thresh << "\n\t" << imu_topic_name <<
        "_linear_acceleration_rejection_threshold is " <<
        accel_mahalanobis_thresh << "\n\t" << imu_topic_name <<
        "_remove_gravitational_acceleration is " <<
        (remove_grav_acc ? "true" : "false") << "\n\t" <<
        imu_topic_name << " pose update vector is " << pose_update_vec <<
        "\t" << imu_topic_name << " twist update vector is " <<
        twist_update_vec << "\t" << imu_topic_name <<
        " acceleration update vector is " << accel_update_vec);
    }
  } while (more_params);

  // Now that we've checked if IMU linear acceleration is being used, we can
  // determine our final control parameters
  if (use_control_ && std::accumulate(control_update_vector.begin(),
    control_update_vector.end(), 0) == 0)
  {
    std::cerr << "use_control is set to true, but control_config has only "
      "false values. No control term "
      "will be used.\n";
    use_control_ = false;
  }

  // If we're using control, set the parameters and create the necessary
  // subscribers
  if (use_control_) {
    latest_control_.resize(TWIST_SIZE);
    latest_control_.setZero();

    filter_.setControlParams(
      control_update_vector,
      rclcpp::Duration(filter_utilities::secToNanosec(control_timeout)),
      acceleration_limits, acceleration_gains, deceleration_limits,
      deceleration_gains);

    control_sub_ = this->create_subscription<geometry_msgs::msg::Twist>(
      "cmd_vel", rclcpp::QoS(1),
      std::bind(&RosFilter<T>::controlCallback, this, std::placeholders::_1));
  }

  /* Warn users about:
   *    1. Multiple non-differential input sources
   *    2. No absolute *or* velocity measurements for pose variables
   */
  if (print_diagnostics_) {
    for (int state_var = StateMemberX; state_var <= StateMemberYaw; ++state_var) {
      if (abs_pose_var_counts[static_cast<StateMembers>(state_var)] > 1) {
        std::stringstream stream;
        stream << abs_pose_var_counts[static_cast<StateMembers>(state_var -
        POSITION_OFFSET)] << " absolute pose inputs detected for " <<
          state_variable_names_[state_var] <<
          ". This may result in oscillations. Please ensure that your"
          "variances for each measured variable are set appropriately.";

        addDiagnostic(diagnostic_msgs::msg::DiagnosticStatus::WARN,
          state_variable_names_[state_var] + "_configuration",
          stream.str(), true);
      } else if (abs_pose_var_counts[static_cast<StateMembers>(state_var)] == 0) {
        if ((static_cast<StateMembers>(state_var) == StateMemberX &&
          twist_var_counts[static_cast<StateMembers>(StateMemberVx)] == 0) ||
          (static_cast<StateMembers>(state_var) == StateMemberY &&
          twist_var_counts[static_cast<StateMembers>(StateMemberVy)] == 0) ||
          (static_cast<StateMembers>(state_var) == StateMemberZ &&
          twist_var_counts[static_cast<StateMembers>(StateMemberVz)] == 0 &&
          two_d_mode_ == false) ||
          (static_cast<StateMembers>(state_var) == StateMemberRoll &&
          twist_var_counts[static_cast<StateMembers>(StateMemberVroll)] == 0 &&
          two_d_mode_ == false) || (static_cast<StateMembers>(state_var) ==
          StateMemberPitch &&
          twist_var_counts[static_cast<StateMembers>(StateMemberVpitch)] == 0 &&
          two_d_mode_ == false) || (static_cast<StateMembers>(state_var) ==
          StateMemberYaw && twist_var_counts[static_cast<StateMembers>(StateMemberVyaw)] ==
          0))
        {
          std::stringstream stream;
          stream << "Neither " << state_variable_names_[state_var] << " nor its "
            "velocity is being measured. This will result in unbounded"
            "error growth and erratic filter behavior.";

          addDiagnostic(diagnostic_msgs::msg::DiagnosticStatus::ERROR,
            state_variable_names_[state_var] + "_configuration",
            stream.str(), true);
        }
      }
    }
  }

  // Load up the process noise covariance (from the launch file/parameter
  // server)
  Eigen::MatrixXd process_noise_covariance(STATE_SIZE, STATE_SIZE);
  process_noise_covariance.setZero();
  std::vector<double> process_noise_covar_flat;

  this->declare_parameter("process_noise_covariance");
  if (this->get_parameter("process_noise_covariance",
    process_noise_covar_flat))
  {
    assert(process_noise_covar_flat.size() == STATE_SIZE * STATE_SIZE);

    for (int i = 0; i < STATE_SIZE; i++) {
      for (int j = 0; j < STATE_SIZE; j++) {
        process_noise_covariance(i, j) =
          process_noise_covar_flat[i * STATE_SIZE + j];
      }
    }

    RF_DEBUG("Process noise covariance is:\n" <<
      process_noise_covariance << "\n");

    filter_.setProcessNoiseCovariance(process_noise_covariance);
  }

  // Load up the process noise covariance (from the launch file/parameter
  // server)
  Eigen::MatrixXd initial_estimate_error_covariance(STATE_SIZE, STATE_SIZE);
  initial_estimate_error_covariance.setZero();
  std::vector<double> estimate_error_covar_flat;

  this->declare_parameter("initial_estimate_covariance");
  if (this->get_parameter("initial_estimate_covariance",
    estimate_error_covar_flat))
  {
    assert(estimate_error_covar_flat.size() == STATE_SIZE * STATE_SIZE);

    for (int i = 0; i < STATE_SIZE; i++) {
      for (int j = 0; j < STATE_SIZE; j++) {
        initial_estimate_error_covariance(i, j) =
          estimate_error_covar_flat[i * STATE_SIZE + j];
      }
    }

    RF_DEBUG("Initial estimate error covariance is:\n" <<
      estimate_error_covar_flat << "\n");

    filter_.setEstimateErrorCovariance(initial_estimate_error_covariance);
  }
}

template<typename T>
void RosFilter<T>::odometryCallback(
  const nav_msgs::msg::Odometry::SharedPtr msg,
  const std::string & topic_name,
  const CallbackData & pose_callback_data,
  const CallbackData & twist_callback_data)
{
  // If we've just reset the filter, then we want to ignore any messages
  // that arrive with an older timestamp
  if (last_set_pose_time_ >= msg->header.stamp) {
    std::stringstream stream;
    stream <<
      "The " << topic_name <<
      " message has a timestamp equal to or before the last filter reset, " <<
      "this message will be ignored. This may indicate an empty or bad "
      "timestamp. (message time: " <<
      filter_utilities::toSec(msg->header.stamp) << ")";
    addDiagnostic(diagnostic_msgs::msg::DiagnosticStatus::WARN,
      topic_name + "_timestamp", stream.str(), false);
    RF_DEBUG("Received message that preceded the most recent pose reset. "
      "Ignoring...");

    return;
  }

  RF_DEBUG("------ RosFilter<T>::odometryCallback (" <<
    topic_name << ") ------\n")           // << "Odometry message:\n" << *msg);

  if (pose_callback_data.update_sum_ > 0) {
    // Grab the pose portion of the message and pass it to the poseCallback
    geometry_msgs::msg::PoseWithCovarianceStamped::SharedPtr pos_ptr =
      std::make_shared<geometry_msgs::msg::PoseWithCovarianceStamped>();
    pos_ptr->header = msg->header;
    pos_ptr->pose = msg->pose;  // Entire pose object, also copies covariance

    poseCallback(pos_ptr, pose_callback_data, world_frame_id_, false);
  }

  if (twist_callback_data.update_sum_ > 0) {
    // Grab the twist portion of the message and pass it to the twistCallback
    geometry_msgs::msg::TwistWithCovarianceStamped::SharedPtr twist_ptr =
      std::make_shared<geometry_msgs::msg::TwistWithCovarianceStamped>();
    twist_ptr->header = msg->header;
    twist_ptr->header.frame_id = msg->child_frame_id;
    twist_ptr->twist =
      msg->twist;   // Entire twist object, also copies covariance

    twistCallback(twist_ptr, twist_callback_data, base_link_frame_id_);
  }

  RF_DEBUG("\n----- /RosFilter<T>::odometryCallback (" << topic_name <<
    ") ------\n");
}

template<typename T>
void RosFilter<T>::poseCallback(
  const geometry_msgs::msg::PoseWithCovarianceStamped::SharedPtr msg,
  const CallbackData & callback_data, const std::string & target_frame,
  const bool imu_data)
{
  const std::string & topic_name = callback_data.topic_name_;

  // If we've just reset the filter, then we want to ignore any messages
  // that arrive with an older timestamp
  if (last_set_pose_time_ >= msg->header.stamp) {
    std::stringstream stream;
    stream <<
      "The " << topic_name <<
      " message has a timestamp equal to or before the last filter reset, " <<
      "this message will be ignored. This may indicate an empty or bad "
      "timestamp. (message time: " <<
      filter_utilities::toSec(msg->header.stamp) << ")";
    addDiagnostic(diagnostic_msgs::msg::DiagnosticStatus::WARN,
      topic_name + "_timestamp", stream.str(), false);
    return;
  }

  RF_DEBUG("------ RosFilter<T>::poseCallback (" << topic_name << ") ------\n"
    "Pose message:\n" << msg);

  //  Put the initial value in the lastMessagTimes_ for this variable if it's
  //  empty
  if (last_message_times_.count(topic_name) == 0) {
    last_message_times_.insert(
      std::pair<std::string, rclcpp::Time>(topic_name, msg->header.stamp));
  }

  // Make sure this message is newer than the last one
  if (last_message_times_[topic_name] <= msg->header.stamp) {
    RF_DEBUG("Update vector for " << topic_name << " is:\n" <<
      callback_data.update_vector_);

    Eigen::VectorXd measurement(STATE_SIZE);
    Eigen::MatrixXd measurement_covariance(STATE_SIZE, STATE_SIZE);

    measurement.setZero();
    measurement_covariance.setZero();

    // Make sure we're actually updating at least one of these variables
    std::vector<bool> update_vector_corrected = callback_data.update_vector_;

    // Prepare the pose data for inclusion in the filter
    if (preparePose(msg, topic_name, target_frame, callback_data.differential_,
      callback_data.relative_, imu_data, update_vector_corrected,
      measurement, measurement_covariance))
    {
      // Store the measurement. Add a "pose" suffix so we know what kind of
      // measurement we're dealing with when we debug the core filter logic.
      enqueueMeasurement(topic_name, measurement, measurement_covariance,
        update_vector_corrected,
        callback_data.rejection_threshold_, msg->header.stamp);

      RF_DEBUG("Enqueued new measurement for " << topic_name << "\n");
    } else {
      RF_DEBUG("Did *not* enqueue measurement for " << topic_name << "\n");
    }

    last_message_times_[topic_name] = msg->header.stamp;

    RF_DEBUG("Last message time for " <<
      topic_name << " is now " <<
      filter_utilities::toSec(last_message_times_[topic_name]) <<
      "\n");
  } else {
    // else if (reset_on_time_jump_ && rclcpp::Time::isSimTime())
    //{
    //  reset();
    // }

    std::stringstream stream;
    stream << "The " << topic_name << " message has a timestamp before that of "
      "the previous message received," << " this message will be ignored. This may "
      "indicate a bad timestamp. (message time: " << msg->header.stamp.nanosec <<
      ")";
    addDiagnostic(diagnostic_msgs::msg::DiagnosticStatus::WARN,
      topic_name + "_timestamp", stream.str(), false);

    RF_DEBUG("Message is too old. Last message time for " << topic_name << " is " <<
      filter_utilities::toSec(last_message_times_[topic_name]) <<
      ", current message time is " << filter_utilities::toSec(msg->header.stamp) <<
      ".\n");
  }

  RF_DEBUG("\n----- /RosFilter<T>::poseCallback (" << topic_name << ") ------\n");
}

template<typename T>
void RosFilter<T>::initialize()
{
  diagnostic_updater_ = std::make_unique<diagnostic_updater::Updater>(
    shared_from_this());
  diagnostic_updater_->setHardwareID("none");

  world_transform_broadcaster_ = std::make_shared<tf2_ros::TransformBroadcaster>(
    shared_from_this());

  loadParams();

  if (print_diagnostics_) {
    diagnostic_updater_->add("Filter diagnostic updater", this,
      &RosFilter<T>::aggregateDiagnostics);
  }

  // Set up the frequency diagnostic
  double minFrequency = frequency_ - 2;
  double maxFrequency = frequency_ + 2;
  freq_diag_ =
    std::make_unique<diagnostic_updater::HeaderlessTopicDiagnostic>(
    "odometry/filtered",
    *diagnostic_updater_,
    diagnostic_updater::FrequencyStatusParam(&minFrequency,
    &maxFrequency, 0.1, 10));

  last_diag_time_ = this->now();

  // Clear out the transforms
  world_base_link_trans_msg_.transform =
    tf2::toMsg(tf2::Transform::getIdentity());

  // Position publisher
  position_pub_ =
    this->create_publisher<nav_msgs::msg::Odometry>("odometry/filtered", rclcpp::QoS(10));

  // Optional acceleration publisher
  if (publish_acceleration_) {
    accel_pub_ =
      this->create_publisher<geometry_msgs::msg::AccelWithCovarianceStamped>(
      "accel/filtered", rclcpp::QoS(10));
  }

  double timespan = 1.0 / frequency_;
  int timespan_ms = static_cast<int>(timespan * 1000);
  timer_ = this->create_wall_timer(
    std::chrono::milliseconds(timespan_ms),
    std::bind(&RosFilter<T>::periodicUpdate, this));
}

template<typename T>
void RosFilter<T>::periodicUpdate()
{
  // Wait for the filter to be enabled
  if (!enabled_) {
    RCLCPP_INFO_ONCE(this->get_logger(),
      "Filter is disabled. To enable it call the %s service",
      enable_filter_srv_->get_service_name());
    return;
  }

  rclcpp::Time cur_time = this->now();

  if (toggled_on_) {
    // Now we'll integrate any measurements we've received
    integrateMeasurements(cur_time);
  } else {
    // Clear out measurements since we're not currently processing new entries
    clearMeasurementQueue();

    // Reset last measurement time so we don't get a large time delta on toggle
    if (filter_.getInitializedStatus()) {
      filter_.setLastMeasurementTime(this->now());
    }
  }

  // Get latest state and publish it
  nav_msgs::msg::Odometry filtered_position;

  if (getFilteredOdometryMessage(filtered_position)) {
    world_base_link_trans_msg_.header.stamp =
      tf_time_offset_ + filtered_position.header.stamp;
    world_base_link_trans_msg_.header.frame_id =
      filtered_position.header.frame_id;
    world_base_link_trans_msg_.child_frame_id =
      filtered_position.child_frame_id;

    world_base_link_trans_msg_.transform.translation.x =
      filtered_position.pose.pose.position.x;
    world_base_link_trans_msg_.transform.translation.y =
      filtered_position.pose.pose.position.y;
    world_base_link_trans_msg_.transform.translation.z =
      filtered_position.pose.pose.position.z;
    world_base_link_trans_msg_.transform.rotation =
      filtered_position.pose.pose.orientation;

    // The filteredPosition is the message containing the state and covariances:
    // nav_msgs Odometry
    if (!validateFilterOutput(filtered_position)) {
      RCLCPP_ERROR(this->get_logger(),
        "Critical Error, NaNs were detected in the output state of the filter. "
        "This was likely due to poorly coniditioned process, noise, or sensor "
        "covariances.");
    }

    // If the world_frame_id_ is the odom_frame_id_ frame, then we can just
    // send the transform. If the world_frame_id_ is the map_frame_id_ frame,
    // we'll have some work to do.
    if (publish_transform_) {
      if (filtered_position.header.frame_id == odom_frame_id_) {
        world_transform_broadcaster_->sendTransform(world_base_link_trans_msg_);
      } else if (filtered_position.header.frame_id == map_frame_id_) {
        try {
          tf2::Transform world_base_link_trans;
          tf2::fromMsg(world_base_link_trans_msg_.transform,
            world_base_link_trans);

          tf2::Transform odom_base_link_trans;
          tf2::fromMsg(tf_buffer_
            ->lookupTransform(base_link_frame_id_,
            odom_frame_id_,
            tf2::TimePointZero)
            .transform,
            odom_base_link_trans);

          /*
           * First, see these two references:
           * http://wiki.ros.org/tf/Overview/Using%20Published%20Transforms#lookupTransform
           * http://wiki.ros.org/geometry/CoordinateFrameConventions#Transform_Direction
           * We have a transform from map_frame_id_->base_link_frame_id_, but
           * it would actually transform a given pose from
           * base_link_frame_id_->map_frame_id_. We then used lookupTransform,
           * whose first two arguments are target frame and source frame, to
           * get a transform from base_link_frame_id_->odom_frame_id_.
           * However, this transform would actually transform data from
           * odom_frame_id_->base_link_frame_id_. Now imagine that we have a
           * position in the map_frame_id_ frame. First, we multiply it by the
           * inverse of the map_frame_id_->baseLinkFrameId, which will
           * transform that data from map_frame_id_ to base_link_frame_id_.
           * Now we want to go from base_link_frame_id_->odom_frame_id_, but
           * the transform we have takes data from
           * odom_frame_id_->base_link_frame_id_, so we need its inverse as
           * well. We have now transformed our data from map_frame_id_ to
           * odom_frame_id_. However, if we want other users to be able to do
           * the same, we need to broadcast the inverse of that entire
           * transform.
           */
          tf2::Transform map_odom_trans;
          map_odom_trans.mult(world_base_link_trans, odom_base_link_trans);

          geometry_msgs::msg::TransformStamped map_odom_trans_msg;
          map_odom_trans_msg.transform = tf2::toMsg(map_odom_trans);
          map_odom_trans_msg.header.stamp =
            tf_time_offset_ + filtered_position.header.stamp;
          map_odom_trans_msg.header.frame_id = map_frame_id_;
          map_odom_trans_msg.child_frame_id = odom_frame_id_;

          world_transform_broadcaster_->sendTransform(map_odom_trans_msg);
        } catch (...) {
          // ROS_ERROR_STREAM_DELAYED_THROTTLE(5.0, "Could not obtain
          // transform from "
          //                                  << odom_frame_id_ << "->" <<
          //                                  base_link_frame_id_);
        }
      } else {
        std::cerr << "Odometry message frame_id was " <<
          filtered_position.header.frame_id << ", expected " <<
          map_frame_id_ << " or " << odom_frame_id_ << "\n";
      }
    }

    // Fire off the position and the transform
    position_pub_->publish(filtered_position);

    if (print_diagnostics_) {
      freq_diag_->tick();
    }
  }

  // Publish the acceleration if desired and filter is initialized
  geometry_msgs::msg::AccelWithCovarianceStamped filtered_acceleration;
  if (publish_acceleration_ &&
    getFilteredAccelMessage(filtered_acceleration))
  {
    accel_pub_->publish(filtered_acceleration);
  }

  /* Diagnostics can behave strangely when playing back from bag
   * files and using simulated time, so we have to check for
   * time suddenly moving backwards as well as the standard
   * timeout criterion before publishing. */

  double diag_duration = (cur_time - last_diag_time_).nanoseconds();
  if (print_diagnostics_ &&
    (diag_duration >= diagnostic_updater_->getPeriod().nanoseconds() ||
    diag_duration < 0.0))
  {
    diagnostic_updater_->force_update();
    last_diag_time_ = cur_time;
  }

  // Clear out expired history data
  if (smooth_lagged_data_) {
    clearExpiredHistory(filter_.getLastMeasurementTime() - history_length_);
  }

  // Warn the user if the update took too long
  const double loop_elapsed = (this->now() - cur_time).seconds();
  if (loop_elapsed > 1. / frequency_) {
    std::cerr <<
      "Failed to meet update rate! Took " << std::setprecision(20) <<
      loop_elapsed << "seconds. Try decreasing the rate, limiting "
      "sensor output frequency, or limiting the number of sensors.\n";
  }
}

template<typename T>
void RosFilter<T>::setPoseCallback(
  const geometry_msgs::msg::PoseWithCovarianceStamped::SharedPtr msg)
{
  RF_DEBUG(
    "------ RosFilter<T>::setPoseCallback ------\nPose message:\n" << msg);

  // ROS_INFO_STREAM("Received set_pose request with value\n" << *msg);

  std::string topic_name("set_pose");

  // Get rid of any initial poses (pretend we've never had a measurement)
  initial_measurements_.clear();
  previous_measurements_.clear();
  previous_measurement_covariances_.clear();

  clearMeasurementQueue();

  filter_state_history_.clear();
  measurement_history_.clear();

  // Also set the last set pose time, so we ignore all messages
  // that occur before it
  last_set_pose_time_ = msg->header.stamp;

  // Set the state vector to the reported pose
  Eigen::VectorXd measurement(STATE_SIZE);
  Eigen::MatrixXd measurement_covariance(STATE_SIZE, STATE_SIZE);
  std::vector<bool> update_vector(STATE_SIZE, true);

  // We only measure pose variables, so initialize the vector to 0
  measurement.setZero();

  // Set this to the identity and let the message reset it
  measurement_covariance.setIdentity();
  measurement_covariance *= 1e-6;

  // Prepare the pose data (really just using this to transform it into the
  // target frame). Twist data is going to get zeroed out.
  preparePose(msg, topic_name, world_frame_id_, false, false, false,
    update_vector, measurement, measurement_covariance);

  // For the state
  filter_.setState(measurement);
  filter_.setEstimateErrorCovariance(measurement_covariance);

  filter_.setLastMeasurementTime(this->now());

  RF_DEBUG("\n------ /RosFilter<T>::setPoseCallback ------\n");
}

template<typename T>
bool RosFilter<T>::setPoseSrvCallback(
  const std::shared_ptr<rmw_request_id_t>/*request_header*/,
  const std::shared_ptr<robot_localization::srv::SetPose::Request> request,
  std::shared_ptr<robot_localization::srv::SetPose::Response>/*response*/)
{
  geometry_msgs::msg::PoseWithCovarianceStamped::SharedPtr msg =
    std::make_shared<geometry_msgs::msg::PoseWithCovarianceStamped>(
    request->pose);
  setPoseCallback(msg);

  return true;
}

template<typename T>
bool RosFilter<T>::enableFilterSrvCallback(
  const std::shared_ptr<rmw_request_id_t>,
  const std::shared_ptr<std_srvs::srv::Empty::Request>,
  const std::shared_ptr<std_srvs::srv::Empty::Response>)
{
  RF_DEBUG("\n[" << this->get_name() << ":]" <<
    " ------ /RosFilter::enableFilterSrvCallback ------\n");
  if (enabled_) {
    RCLCPP_WARN(this->get_logger(), "[%s:] Asking for enabling filter service, "
      "but the filter was already enabled! Use param disabled_at_startup.",
      this->get_name());
  } else {
    RCLCPP_INFO(this->get_logger(), "[%s:] Enabling filter...",
      this->get_name());
    enabled_ = true;
  }

  return true;
}

template<typename T>
void RosFilter<T>::twistCallback(
  const geometry_msgs::msg::TwistWithCovarianceStamped::SharedPtr msg,
  const CallbackData & callback_data, const std::string & target_frame)
{
  const std::string & topic_name = callback_data.topic_name_;

  // If we've just reset the filter, then we want to ignore any messages
  // that arrive with an older timestamp
  if (last_set_pose_time_ >= msg->header.stamp) {
    std::stringstream stream;
    stream <<
      "The " << topic_name <<
      " message has a timestamp equal to or before the last filter reset, " <<
      "this message will be ignored. This may indicate an empty or bad "
      "timestamp. (message time: " <<
      filter_utilities::toSec(msg->header.stamp) << ")";
    addDiagnostic(diagnostic_msgs::msg::DiagnosticStatus::WARN,
      topic_name + "_timestamp", stream.str(), false);
    return;
  }

  RF_DEBUG("------ RosFilter<T>::twistCallback (" << topic_name << ") ------\n"
    "Twist message:\n" << msg);

  if (last_message_times_.count(topic_name) == 0) {
    last_message_times_.insert(
      std::pair<std::string, rclcpp::Time>(topic_name, msg->header.stamp));
  }

  // Make sure this message is newer than the last one
  if (last_message_times_[topic_name] <= msg->header.stamp) {
    RF_DEBUG("Update vector for " << topic_name << " is:\n" <<
      callback_data.update_vector_);

    Eigen::VectorXd measurement(STATE_SIZE);
    Eigen::MatrixXd measurement_covariance(STATE_SIZE, STATE_SIZE);

    measurement.setZero();
    measurement_covariance.setZero();

    // Make sure we're actually updating at least one of these variables
    std::vector<bool> update_vector_corrected = callback_data.update_vector_;

    // Prepare the twist data for inclusion in the filter
    if (prepareTwist(msg, topic_name, target_frame, update_vector_corrected,
      measurement, measurement_covariance))
    {
      // Store the measurement. Add a "twist" suffix so we know what kind of
      // measurement we're dealing with when we debug the core filter logic.
      enqueueMeasurement(topic_name, measurement, measurement_covariance,
        update_vector_corrected,
        callback_data.rejection_threshold_, msg->header.stamp);

      RF_DEBUG("Enqueued new measurement for " << topic_name << "_twist\n");
    } else {
      RF_DEBUG("Did *not* enqueue measurement for " << topic_name <<
        "_twist\n");
    }

    last_message_times_[topic_name] = msg->header.stamp;

    RF_DEBUG("Last message time for " <<
      topic_name << " is now " <<
      filter_utilities::toSec(last_message_times_[topic_name]) <<
      "\n");
  } else {
    std::stringstream stream;
    stream << "The " << topic_name << " message has a timestamp before that of "
      "the previous message received," << " this message will be ignored. This may "
      "indicate a bad timestamp. (message time: " << msg->header.stamp.nanosec << ")";
    addDiagnostic(diagnostic_msgs::msg::DiagnosticStatus::WARN,
      topic_name + "_timestamp", stream.str(), false);

    RF_DEBUG("Message is too old. Last message time for " << topic_name << " is" <<
      filter_utilities::toSec(last_message_times_[topic_name]) <<
      ", current message time is " << filter_utilities::toSec(msg->header.stamp) <<
      ".\n");
  }

  RF_DEBUG("\n----- /RosFilter<T>::twistCallback (" << topic_name << ") ------\n");
}

template<typename T>
void RosFilter<T>::addDiagnostic(
  const int errLevel,
  const std::string & topicAndClass,
  const std::string & message,
  const bool staticDiag)
{
  if (staticDiag) {
    static_diagnostics_[topicAndClass] = message;
    static_diag_error_level_ = std::max(static_diag_error_level_, errLevel);
  } else {
    dynamic_diagnostics_[topicAndClass] = message;
    dynamic_diag_error_level_ = std::max(dynamic_diag_error_level_, errLevel);
  }
}

template<typename T>
void RosFilter<T>::aggregateDiagnostics(
  diagnostic_updater::DiagnosticStatusWrapper & wrapper)
{
  wrapper.clear();
  wrapper.clearSummary();

  int maxErrLevel = std::max(static_diag_error_level_, dynamic_diag_error_level_);

  // Report the overall status
  switch (maxErrLevel) {
    case diagnostic_msgs::msg::DiagnosticStatus::ERROR:
      wrapper.summary(maxErrLevel,
        "Erroneous data or settings detected for a "
        "robot_localization state estimation this->");
      break;
    case
      diagnostic_msgs::msg::DiagnosticStatus::WARN: wrapper.summary(maxErrLevel,
        "Potentially erroneous data or settings detected for "
        "a robot_localization state estimation this->");
      break;
    case diagnostic_msgs::msg::DiagnosticStatus::STALE:
      wrapper.summary(maxErrLevel,
        "The state of the robot_localization state estimation "
        "node is stale.");
      break;
    case diagnostic_msgs::msg::DiagnosticStatus::OK:
      wrapper.summary(maxErrLevel,
        "The robot_localization state estimation node appears to "
        "be functioning properly.");
      break;
    default:
      break;
  }

  // Aggregate all the static messages
  for (std::map<std::string, std::string>::iterator diagIt =
    static_diagnostics_.begin(); diagIt != static_diagnostics_.end();
    ++diagIt)
  {
    wrapper.add(diagIt->first, diagIt->second);
  }

  // Aggregate all the dynamic messages, then clear them
  for (std::map<std::string, std::string>::iterator diagIt =
    dynamic_diagnostics_.begin(); diagIt != dynamic_diagnostics_.end();
    ++diagIt)
  {
    wrapper.add(diagIt->first, diagIt->second);
  }
  dynamic_diagnostics_.clear();

  // Reset the warning level for the dynamic diagnostic messages
  dynamic_diag_error_level_ = diagnostic_msgs::msg::DiagnosticStatus::OK;
}

template<typename T>
void RosFilter<T>::copyCovariance(
  const double * arr, Eigen::MatrixXd & covariance,
  const std::string & topic_name,
  const std::vector<bool> & update_vector,
  const size_t offset, const size_t dimension)
{
  for (size_t i = 0; i < dimension; i++) {
    for (size_t j = 0; j < dimension; j++) {
      covariance(i, j) = arr[dimension * i + j];

      if (print_diagnostics_) {
        std::string iVar = state_variable_names_[offset + i];

        if (covariance(i, j) > 1e3 && (update_vector[offset + i] ||
          update_vector[offset + j]))
        {
          std::string jVar = state_variable_names_[offset + j];

          std::stringstream stream;
          stream << "The covariance at position (" << dimension * i + j <<
            "), which corresponds to " << (i == j ? iVar + " variance" : iVar + " and " +
          jVar + " covariance") <<
            ", the value is extremely large (" << covariance(i, j) << "), but "
            "the update vector for " << (i == j ? iVar : iVar + " and/or " + jVar) <<
            "is set to true. This may produce undesirable results.";

          addDiagnostic(diagnostic_msgs::msg::DiagnosticStatus::WARN,
            topic_name + "_covariance", stream.str(), false);
        } else if (update_vector[i] && i == j && covariance(i, j) == 0) {
          std::stringstream stream;
          stream << "The covariance at position (" << dimension * i + j <<
            "), which corresponds to " << iVar << " variance, was zero. This"
            "will be replaced with a small value to maintain filter stability, "
            "but should be corrected at the message origin this->";

          addDiagnostic(diagnostic_msgs::msg::DiagnosticStatus::WARN,
            topic_name + "_covariance", stream.str(), false);
        } else if (update_vector[i] && i == j && covariance(i, j) < 0) {
          std::stringstream stream;
          stream << "The covariance at position (" << dimension * i + j <<
            "), which corresponds to " << iVar << " variance, was"
            "negative. This will be replaced with a small positive value to maintain"
            "filter stability, but should be corrected at the message origin this->";

          addDiagnostic(diagnostic_msgs::msg::DiagnosticStatus::WARN,
            topic_name + "_covariance", stream.str(), false);
        }
      }
    }
  }
}

template<typename T>
void RosFilter<T>::copyCovariance(
  const Eigen::MatrixXd & covariance, double * arr,
  const size_t dimension)
{
  for (size_t i = 0; i < dimension; i++) {
    for (size_t j = 0; j < dimension; j++) {
      arr[dimension * i + j] = covariance(i, j);
    }
  }
}

template<typename T>
std::vector<bool> RosFilter<T>::loadUpdateConfig(const std::string & topic_name)
{
  std::vector<bool> update_vector(STATE_SIZE, 0);
  const std::string topic_config_name = topic_name + "_config";

  update_vector = this->declare_parameter(topic_config_name, update_vector);

  return update_vector;
}

template<typename T>
bool RosFilter<T>::prepareAcceleration(
  const sensor_msgs::msg::Imu::SharedPtr msg,
  const std::string & topic_name,
  const std::string & target_frame,
  std::vector<bool> & update_vector,
  Eigen::VectorXd & measurement,
  Eigen::MatrixXd & measurement_covariance)
{
  RF_DEBUG("------ RosFilter<T>::prepareAcceleration (" << topic_name <<
    ") ------\n");

  // 1. Get the measurement into a vector
  tf2::Vector3 acc_tmp(msg->linear_acceleration.x, msg->linear_acceleration.y,
    msg->linear_acceleration.z);

  // Set relevant header info
  std::string msg_frame =
    (msg->header.frame_id == "" ? base_link_frame_id_ : msg->header.frame_id);

  // 2. robot_localization lets users configure which variables from the sensor
  // should be
  //    fused with the filter. This is specified at the sensor level. However,
  //    the data may go through transforms before being fused with the state
  //    estimate. In that case, we need to know which of the transformed
  //    variables came from the pre-transformed "approved" variables (i.e., the
  //    ones that had "true" in their xxx_config parameter). To do this, we
  //    create a pose from the original upate vector, which contains only zeros
  //    and ones. This pose goes through the same transforms as the measurement.
  //    The non-zero values that result will be used to modify the
  //    update_vector.
  tf2::Matrix3x3 maskAcc(update_vector[StateMemberAx], 0, 0, 0,
    update_vector[StateMemberAy], 0, 0, 0,
    update_vector[StateMemberAz]);

  // 3. We'll need to rotate the covariance as well
  Eigen::MatrixXd covariance_rotated(ACCELERATION_SIZE, ACCELERATION_SIZE);
  covariance_rotated.setZero();

  this->copyCovariance(&(msg->linear_acceleration_covariance[0]),
    covariance_rotated, topic_name, update_vector,
    POSITION_A_OFFSET, ACCELERATION_SIZE);

  RF_DEBUG("Original measurement as tf object: " <<
    acc_tmp << "\nOriginal update vector:\n" <<
    update_vector << "\nOriginal covariance matrix:\n" <<
    covariance_rotated << "\n");

  // 4. We need to transform this into the target frame (probably base_link)
  // It's unlikely that we'll get a velocity measurement in another frame, but
  // we have to handle the situation.
  tf2::Transform target_frame_trans;
  bool can_transform = ros_filter_utilities::lookupTransformSafe(
    tf_buffer_.get(), target_frame, msg_frame, msg->header.stamp, tf_timeout_,
    target_frame_trans);

  if (can_transform) {
    // We don't know if the user has already handled the removal
    // of normal forces, so we use a parameter
    if (remove_gravitational_acceleration_[topic_name]) {
      tf2::Vector3 normAcc(0, 0, gravitational_acceleration_);
      tf2::Quaternion curAttitude;
      tf2::Transform trans;

      if (::fabs(msg->orientation_covariance[0] + 1) < 1e-9) {
        // Imu message contains no orientation, so we should use orientation
        // from filter state to transform and remove acceleration
        const Eigen::VectorXd & state = filter_.getState();
        tf2::Vector3 stateTmp(state(StateMemberRoll), state(StateMemberPitch),
          state(StateMemberYaw));
        // transform state orientation to IMU frame
        tf2::Transform imuFrameTrans;
        ros_filter_utilities::lookupTransformSafe(
          tf_buffer_.get(), msg_frame, target_frame, msg->header.stamp, tf_timeout_,
          imuFrameTrans);
        stateTmp = imuFrameTrans.getBasis() * stateTmp;
        curAttitude.setRPY(stateTmp.getX(), stateTmp.getY(), stateTmp.getZ());
      } else {
        tf2::fromMsg(msg->orientation, curAttitude);
        if (fabs(curAttitude.length() - 1.0) > 0.01) {
          RCLCPP_WARN_ONCE(this->get_logger(),
            "An input was not normalized, this should NOT happen, but will normalize.");
          curAttitude.normalize();
        }
      }
      trans.setRotation(curAttitude);
      tf2::Vector3 rotNorm = trans.getBasis().inverse() * normAcc;
      acc_tmp.setX(acc_tmp.getX() - rotNorm.getX());
      acc_tmp.setY(acc_tmp.getY() - rotNorm.getY());
      acc_tmp.setZ(acc_tmp.getZ() - rotNorm.getZ());

      RF_DEBUG("Orientation is " <<
        curAttitude << "Acceleration due to gravity is " << rotNorm <<
        "After removing acceleration due to gravity, acceleration is " <<
        acc_tmp << "\n");
    }

    // Transform to correct frame
    // @todo: This needs to take into account offsets from the origin. Right
    // now, it assumes that if the sensor is placed at some non-zero offset from
    // the vehicle's center, that the vehicle turns with constant velocity. This
    // needs to be something like acc_tmp = target_frame_trans.getBasis() *
    // acc_tmp - target_frame_trans.getOrigin().cross(rotation_acceleration); We
    // can get rotational acceleration by differentiating the rotational
    // velocity (if it's available)
    acc_tmp = target_frame_trans.getBasis() * acc_tmp;
    maskAcc = target_frame_trans.getBasis() * maskAcc;

    // Now use the mask values to determine which update vector values should be
    // true
    update_vector[StateMemberAx] = static_cast<int>(
      maskAcc.getRow(StateMemberAx - POSITION_A_OFFSET).length() >= 1e-6);
    update_vector[StateMemberAy] = static_cast<int>(
      maskAcc.getRow(StateMemberAy - POSITION_A_OFFSET).length() >= 1e-6);
    update_vector[StateMemberAz] = static_cast<int>(
      maskAcc.getRow(StateMemberAz - POSITION_A_OFFSET).length() >= 1e-6);

    RF_DEBUG(msg->header.frame_id <<
      "->" << target_frame << " transform:\n" <<
      target_frame_trans << "\nAfter applying transform to " <<
      target_frame << ", update vector is:\n" <<
      update_vector << "\nAfter applying transform to " <<
      target_frame << ", measurement is:\n" <<
      acc_tmp << "\n");

    // 5. Now rotate the covariance: create an augmented
    // matrix that contains a 3D rotation matrix in the
    // upper-left and lower-right quadrants, and zeros
    // elsewhere
    tf2::Matrix3x3 rot(target_frame_trans.getRotation());
    Eigen::MatrixXd rot3d(ACCELERATION_SIZE, ACCELERATION_SIZE);
    rot3d.setIdentity();

    for (size_t r_ind = 0; r_ind < ACCELERATION_SIZE; ++r_ind) {
      rot3d(r_ind, 0) = rot.getRow(r_ind).getX();
      rot3d(r_ind, 1) = rot.getRow(r_ind).getY();
      rot3d(r_ind, 2) = rot.getRow(r_ind).getZ();
    }

    // Carry out the rotation
    covariance_rotated = rot3d * covariance_rotated.eval() * rot3d.transpose();

    RF_DEBUG("Transformed covariance is \n" << covariance_rotated << "\n");

    // 6. Store our corrected measurement and covariance
    measurement(StateMemberAx) = acc_tmp.getX();
    measurement(StateMemberAy) = acc_tmp.getY();
    measurement(StateMemberAz) = acc_tmp.getZ();

    // Copy the covariances
    measurement_covariance.block(POSITION_A_OFFSET, POSITION_A_OFFSET,
      ACCELERATION_SIZE, ACCELERATION_SIZE) =
      covariance_rotated.block(0, 0, ACCELERATION_SIZE, ACCELERATION_SIZE);

    // 7. Handle 2D mode
    if (two_d_mode_) {
      forceTwoD(measurement, measurement_covariance, update_vector);
    }
  } else {
    RF_DEBUG("Could not transform measurement into " << target_frame <<
      ". Ignoring...\n");
  }

  RF_DEBUG("\n----- /RosFilter<T>::prepareAcceleration(" << topic_name <<
    ") ------\n");

  return can_transform;
}

template<typename T>
bool RosFilter<T>::preparePose(
  const geometry_msgs::msg::PoseWithCovarianceStamped::SharedPtr msg,
  const std::string & topic_name, const std::string & target_frame,
  const bool differential, const bool relative, const bool imu_data,
  std::vector<bool> & update_vector, Eigen::VectorXd & measurement,
  Eigen::MatrixXd & measurement_covariance)
{
  bool retVal = false;

  RF_DEBUG("------ RosFilter<T>::preparePose (" << topic_name << ") ------\n");

  // 1. Get the measurement into a tf-friendly transform (pose) object
  tf2::Stamped<tf2::Transform> pose_tmp;

  // We'll need this later for storing this measurement for differential
  // integration
  tf2::Transform cur_measurement;

  // Handle issues where frame_id data is not filled out properly
  // @todo: verify that this is necessary still. New IMU handling may
  // have rendered this obsolete.
  std::string final_target_frame;
  if (target_frame == "" && msg->header.frame_id == "") {
    // Blank target and message frames mean we can just
    // use our world_frame
    final_target_frame = world_frame_id_;
    pose_tmp.frame_id_ = final_target_frame;
  } else if (target_frame == "") {
    // A blank target frame means we shouldn't bother
    // transforming the data
    final_target_frame = msg->header.frame_id;
    pose_tmp.frame_id_ = final_target_frame;
  } else {
    // Otherwise, we should use our target frame
    final_target_frame = target_frame;
    pose_tmp.frame_id_ =
      (differential ? final_target_frame : msg->header.frame_id);
  }

  RF_DEBUG("Final target frame for " << topic_name << " is " <<
    final_target_frame << "\n");

  pose_tmp.stamp_ = tf2::timeFromSec(
    static_cast<double>(msg->header.stamp.sec) +
    static_cast<double>(msg->header.stamp.sec) / 1000000000.0);

  // Fill out the position data
  pose_tmp.setOrigin(tf2::Vector3(msg->pose.pose.position.x,
    msg->pose.pose.position.y,
    msg->pose.pose.position.z));

  tf2::Quaternion orientation;

  // Handle bad (empty) quaternions
  if (msg->pose.pose.orientation.x == 0 && msg->pose.pose.orientation.y == 0 &&
    msg->pose.pose.orientation.z == 0 && msg->pose.pose.orientation.w == 0)
  {
    orientation.setValue(0.0, 0.0, 0.0, 1.0);

    if (update_vector[StateMemberRoll] ||
      update_vector[StateMemberPitch] ||
      update_vector[StateMemberYaw])
    {
      std::stringstream stream;
      stream << "The " << topic_name <<
        " message contains an invalid orientation quaternion, " <<
        "but its configuration is such that orientation data is being used."
        " Correcting...";

      addDiagnostic(diagnostic_msgs::msg::DiagnosticStatus::WARN,
        topic_name + "_orientation", stream.str(), false);
    }
  } else {
    tf2::fromMsg(msg->pose.pose.orientation, orientation);
    if (fabs(orientation.length() - 1.0) > 0.01) {
      RCLCPP_WARN_ONCE(this->get_logger(),
        "An input was not normalized, this should NOT happen, but will normalize.");
      orientation.normalize();
    }
  }

  // Fill out the orientation data
  pose_tmp.setRotation(orientation);

  // 2. Get the target frame transformation
  tf2::Transform target_frame_trans;
  bool can_transform = ros_filter_utilities::lookupTransformSafe(
    tf_buffer_.get(), final_target_frame, pose_tmp.frame_id_,
    rclcpp::Time(tf2::timeToSec(pose_tmp.stamp_)), tf_timeout_,
    target_frame_trans);

  // 3. Make sure we can work with this data before carrying on
  if (can_transform) {
    /* 4. robot_localization lets users configure which variables from the
     * sensor should be fused with the filter. This is specified at the sensor
     * level. However, the data may go through transforms before being fused
     * with the state estimate. In that case, we need to know which of the
     * transformed variables came from the pre-transformed "approved" variables
     * (i.e., the ones that had "true" in their xxx_config parameter). To do
     * this, we construct matrices using the update vector values on the
     * diagonals, pass this matrix through the rotation, and use the length of
     * each row to determine the transformed update vector. The process is
     * slightly different for IMUs, as the coordinate frame transform is really
     * the base_link->imu_frame transform, and not a transform from some other
     * world-fixed frame (even though the IMU data itself *is* reported in a
     * world fixed frame). */
    tf2::Matrix3x3 mask_position(update_vector[StateMemberX], 0, 0, 0,
      update_vector[StateMemberY], 0, 0, 0,
      update_vector[StateMemberZ]);

    tf2::Matrix3x3 mask_orientation(update_vector[StateMemberRoll], 0, 0, 0,
      update_vector[StateMemberPitch], 0, 0, 0,
      update_vector[StateMemberYaw]);

    if (imu_data) {
      /* We have to treat IMU orientation data differently. Even though we are
       * dealing with pose data when we work with orientations, for IMUs, the
       * frame_id is the frame in which the sensor is mounted, and not the
       * coordinate frame of the IMU. Imagine an IMU that is mounted facing
       * sideways. The pitch in the IMU frame becomes roll for the vehicle. This
       * means that we need to rotate roll and pitch angles by the IMU's
       * mounting yaw offset, and we must apply similar treatment to its update
       * mask and covariance.
       * */

      double dummy, yaw;
      target_frame_trans.getBasis().getRPY(dummy, dummy, yaw);
      tf2::Matrix3x3 trans_tmp;
      trans_tmp.setRPY(0.0, 0.0, yaw);

      mask_position = trans_tmp * mask_position;
      mask_orientation = trans_tmp * mask_orientation;
    } else {
      mask_position = target_frame_trans.getBasis() * mask_position;
      mask_orientation = target_frame_trans.getBasis() * mask_orientation;
    }

    // Now copy the mask values back into the update vector: any row with a
    // significant vector length indicates that we want to set that variable to
    // true in the update vector.
    update_vector[StateMemberX] = static_cast<int>(
      mask_position.getRow(StateMemberX - POSITION_OFFSET).length() >= 1e-6);
    update_vector[StateMemberY] = static_cast<int>(
      mask_position.getRow(StateMemberY - POSITION_OFFSET).length() >= 1e-6);
    update_vector[StateMemberZ] = static_cast<int>(
      mask_position.getRow(StateMemberZ - POSITION_OFFSET).length() >= 1e-6);
    update_vector[StateMemberRoll] = static_cast<int>(
      mask_orientation.getRow(StateMemberRoll - ORIENTATION_OFFSET)
      .length() >= 1e-6);
    update_vector[StateMemberPitch] = static_cast<int>(
      mask_orientation.getRow(StateMemberPitch - ORIENTATION_OFFSET)
      .length() >= 1e-6);
    update_vector[StateMemberYaw] = static_cast<int>(
      mask_orientation.getRow(StateMemberYaw - ORIENTATION_OFFSET).length() >=
      1e-6);

    // 5a. We'll need to rotate the covariance as well. Create a container and
    // copy over the covariance data
    Eigen::MatrixXd covariance(POSE_SIZE, POSE_SIZE);
    covariance.setZero();
    copyCovariance(&(msg->pose.covariance[0]), covariance, topic_name,
      update_vector, POSITION_OFFSET, POSE_SIZE);

    // 5b. Now rotate the covariance: create an augmented matrix that
    // contains a 3D rotation matrix in the upper-left and lower-right
    // quadrants, with zeros elsewhere.
    tf2::Matrix3x3 rot;
    Eigen::MatrixXd rot6d(POSE_SIZE, POSE_SIZE);
    rot6d.setIdentity();
    Eigen::MatrixXd covariance_rotated;

    if (imu_data) {
      // Apply the same special logic to the IMU covariance rotation
      double dummy, yaw;
      target_frame_trans.getBasis().getRPY(dummy, dummy, yaw);
      rot.setRPY(0.0, 0.0, yaw);
    } else {
      rot.setRotation(target_frame_trans.getRotation());
    }

    for (size_t r_ind = 0; r_ind < POSITION_SIZE; ++r_ind) {
      rot6d(r_ind, 0) = rot.getRow(r_ind).getX();
      rot6d(r_ind, 1) = rot.getRow(r_ind).getY();
      rot6d(r_ind, 2) = rot.getRow(r_ind).getZ();
      rot6d(r_ind + POSITION_SIZE, 3) = rot.getRow(r_ind).getX();
      rot6d(r_ind + POSITION_SIZE, 4) = rot.getRow(r_ind).getY();
      rot6d(r_ind + POSITION_SIZE, 5) = rot.getRow(r_ind).getZ();
    }

    // Now carry out the rotation
    covariance_rotated = rot6d * covariance * rot6d.transpose();

    RF_DEBUG("After rotating into the " << final_target_frame <<
      " frame, covariance is \n" <<
      covariance_rotated << "\n");

    /* 6a. For IMU data, the transform that we get is the transform from the
     * body frame of the robot (e.g., base_link) to the mounting frame of the
     * robot. It is *not* the coordinate frame in which the IMU orientation data
     * is reported. If the IMU is mounted in a non-neutral orientation, we need
     * to remove those offsets, and then we need to potentially "swap" roll and
     * pitch. Note that this transform does NOT handle NED->ENU conversions.
     * Data is assumed to be in the ENU frame when it is received.
     * */
    if (imu_data) {
      // First, convert the transform and measurement rotation to RPY
      // @todo: There must be a way to handle this with quaternions. Need to
      // look into it.
      double rollOffset = 0;
      double pitchOffset = 0;
      double yaw_offset = 0;
      double roll = 0;
      double pitch = 0;
      double yaw = 0;
      ros_filter_utilities::quatToRPY(target_frame_trans.getRotation(),
        rollOffset, pitchOffset, yaw_offset);
      ros_filter_utilities::quatToRPY(pose_tmp.getRotation(), roll, pitch, yaw);

      // 6b. Apply the offset (making sure to bound them), and throw them in a
      // vector
      tf2::Vector3 rpy_angles(
        filter_utilities::clampRotation(roll - rollOffset),
        filter_utilities::clampRotation(pitch - pitchOffset),
        filter_utilities::clampRotation(yaw - yaw_offset));

      // 6c. Now we need to rotate the roll and pitch by the yaw offset value.
      // Imagine a case where an IMU is mounted facing sideways. In that case
      // pitch for the IMU's world frame is roll for the robot.
      tf2::Matrix3x3 mat;
      mat.setRPY(0.0, 0.0, yaw_offset);
      rpy_angles = mat * rpy_angles;
      pose_tmp.getBasis().setRPY(rpy_angles.getX(), rpy_angles.getY(),
        rpy_angles.getZ());

      // We will use this target transformation later on, but
      // we've already transformed this data as if the IMU
      // were mounted neutrall on the robot, so we can just
      // make the transform the identity.
      target_frame_trans.setIdentity();
    }

    // 7. Two cases: if we're in differential mode, we need to generate a twist
    // message. Otherwise, we just transform it to the target frame.
    if (differential) {
      bool success = false;

      // We're going to be playing with pose_tmp, so store it,
      // as we'll need to save its current value for the next
      // measurement.
      cur_measurement = pose_tmp;

      // Make sure we have previous measurements to work with
      if (previous_measurements_.count(topic_name) > 0 &&
        previous_measurement_covariances_.count(topic_name) > 0)
      {
        // 7a. If we are carrying out differential integration and
        // we have a previous measurement for this sensor,then we
        // need to apply the inverse of that measurement to this new
        // measurement to produce a "delta" measurement between the two.
        // Even if we're not using all of the variables from this sensor,
        // we need to use the whole measurement to determine the delta
        // to the new measurement
        tf2::Transform prev_measurement = previous_measurements_[topic_name];
        pose_tmp.setData(prev_measurement.inverseTimes(pose_tmp));

        RF_DEBUG(
          "Previous measurement:\n" <<
            previous_measurements_[topic_name] <<
            "\nAfter removing previous measurement, measurement delta is:\n" <<
            pose_tmp << "\n");

        // 7b. Now we we have a measurement delta in the frame_id of the
        // message, but we want that delta to be in the target frame, so
        // we need to apply the rotation of the target frame transform.
        target_frame_trans.setOrigin(tf2::Vector3(0.0, 0.0, 0.0));
        pose_tmp.mult(target_frame_trans, pose_tmp);

        RF_DEBUG("After rotating to the target frame, measurement delta is:\n" <<
          pose_tmp << "\n");

        // 7c. Now use the time difference from the last message to compute
        // translational and rotational velocities
        double dt = filter_utilities::toSec(msg->header.stamp) -
          filter_utilities::toSec(last_message_times_[topic_name]);
        double xVel = pose_tmp.getOrigin().getX() / dt;
        double yVel = pose_tmp.getOrigin().getY() / dt;
        double zVel = pose_tmp.getOrigin().getZ() / dt;

        double rollVel = 0;
        double pitchVel = 0;
        double yawVel = 0;

        ros_filter_utilities::quatToRPY(pose_tmp.getRotation(), rollVel,
          pitchVel, yawVel);
        rollVel /= dt;
        pitchVel /= dt;
        yawVel /= dt;

        RF_DEBUG("Previous message time was " <<
          filter_utilities::toSec(last_message_times_[topic_name]) <<
          ", current message time is " <<
          filter_utilities::toSec(msg->header.stamp) << ", delta is " <<
          dt << ", velocity is (vX, vY, vZ): (" << xVel << ", " <<
          yVel << ", " << zVel << ")\n" <<
          "(vRoll, vPitch, vYaw): (" << rollVel << ", " << pitchVel <<
          ", " << yawVel << ")\n");

        // 7d. Fill out the velocity data in the message
        geometry_msgs::msg::TwistWithCovarianceStamped::SharedPtr twist_ptr =
          std::make_shared<geometry_msgs::msg::TwistWithCovarianceStamped>();
        twist_ptr->header = msg->header;
        twist_ptr->header.frame_id = base_link_frame_id_;
        twist_ptr->twist.twist.linear.x = xVel;
        twist_ptr->twist.twist.linear.y = yVel;
        twist_ptr->twist.twist.linear.z = zVel;
        twist_ptr->twist.twist.angular.x = rollVel;
        twist_ptr->twist.twist.angular.y = pitchVel;
        twist_ptr->twist.twist.angular.z = yawVel;
        std::vector<bool> twist_update_vec(STATE_SIZE, false);
        std::copy(update_vector.begin() + POSITION_OFFSET,
          update_vector.begin() + POSE_SIZE,
          twist_update_vec.begin() + POSITION_V_OFFSET);
        std::copy(twist_update_vec.begin(), twist_update_vec.end(),
          update_vector.begin());

        // 7e. Now rotate the previous covariance for this measurement to get it
        // into the target frame, and add the current measurement's rotated
        // covariance to the previous measurement's rotated covariance, and
        // multiply by the time delta.
        Eigen::MatrixXd prev_covar_rotated =
          rot6d * previous_measurement_covariances_[topic_name] *
          rot6d.transpose();
        covariance_rotated =
          (covariance_rotated.eval() + prev_covar_rotated) * dt;
        copyCovariance(covariance_rotated, &(twist_ptr->twist.covariance[0]),
          POSE_SIZE);

        RF_DEBUG("Previous measurement covariance:\n" <<
          previous_measurement_covariances_[topic_name] <<
          "\nPrevious measurement covariance rotated:\n" <<
          prev_covar_rotated << "\nFinal twist covariance:\n" <<
          covariance_rotated << "\n");

        // Now pass this on to prepareTwist, which will convert it to the
        // required frame
        success = prepareTwist(twist_ptr, topic_name + "_twist",
            twist_ptr->header.frame_id, update_vector,
            measurement, measurement_covariance);
      }

      // 7f. Update the previous measurement and measurement covariance
      previous_measurements_[topic_name] = cur_measurement;
      previous_measurement_covariances_[topic_name] = covariance;

      retVal = success;
    } else {
      // 7g. If we're in relative mode, remove the initial measurement
      if (relative) {
        if (initial_measurements_.count(topic_name) == 0) {
          initial_measurements_.insert(
            std::pair<std::string, tf2::Transform>(topic_name, pose_tmp));
        }

        tf2::Transform initial_measurement = initial_measurements_[topic_name];
        pose_tmp.setData(initial_measurement.inverseTimes(pose_tmp));
      }

      // 7h. Apply the target frame transformation to the pose object.
      pose_tmp.mult(target_frame_trans, pose_tmp);
      pose_tmp.frame_id_ = final_target_frame;

      // 7i. Finally, copy everything into our measurement and covariance
      // objects
      measurement(StateMemberX) = pose_tmp.getOrigin().x();
      measurement(StateMemberY) = pose_tmp.getOrigin().y();
      measurement(StateMemberZ) = pose_tmp.getOrigin().z();

      // The filter needs roll, pitch, and yaw values instead of quaternions
      double roll, pitch, yaw;
      ros_filter_utilities::quatToRPY(pose_tmp.getRotation(), roll, pitch, yaw);
      measurement(StateMemberRoll) = roll;
      measurement(StateMemberPitch) = pitch;
      measurement(StateMemberYaw) = yaw;

      measurement_covariance.block(0, 0, POSE_SIZE, POSE_SIZE) =
        covariance_rotated.block(0, 0, POSE_SIZE, POSE_SIZE);

      // 8. Handle 2D mode
      if (two_d_mode_) {
        forceTwoD(measurement, measurement_covariance, update_vector);
      }

      retVal = true;
    }
  } else {
    retVal = false;

    RF_DEBUG("Could not transform measurement into " << final_target_frame <<
      ". Ignoring...");
  }

  RF_DEBUG("\n----- /RosFilter<T>::preparePose (" << topic_name << ") ------\n");

  return retVal;
}

template<typename T>
bool RosFilter<T>::prepareTwist(
  const geometry_msgs::msg::TwistWithCovarianceStamped::SharedPtr msg,
  const std::string & topic_name, const std::string & target_frame,
  std::vector<bool> & update_vector, Eigen::VectorXd & measurement,
  Eigen::MatrixXd & measurement_covariance)
{
  RF_DEBUG("------ RosFilter<T>::prepareTwist (" << topic_name << ") ------\n");

  // 1. Get the measurement into two separate vector objects.
  tf2::Vector3 twist_lin(msg->twist.twist.linear.x, msg->twist.twist.linear.y,
    msg->twist.twist.linear.z);
  tf2::Vector3 meas_twist_rot(msg->twist.twist.angular.x,
    msg->twist.twist.angular.y,
    msg->twist.twist.angular.z);

  // 1a. This sensor may or may not measure rotational velocity. Regardless,
  // if it measures linear velocity, then later on, we'll need to remove "false"
  // linear velocity resulting from angular velocity and the translational
  // offset of the sensor from the vehicle origin.
  const Eigen::VectorXd & state = filter_.getState();
  tf2::Vector3 state_twist_rot(state(StateMemberVroll),
    state(StateMemberVpitch),
    state(StateMemberVyaw));

  // Determine the frame_id of the data
  std::string msg_frame =
    (msg->header.frame_id == "" ? target_frame : msg->header.frame_id);

  // 2. robot_localization lets users configure which variables from the sensor
  // should be
  //    fused with the filter. This is specified at the sensor level. However,
  //    the data may go through transforms before being fused with the state
  //    estimate. In that case, we need to know which of the transformed
  //    variables came from the pre-transformed "approved" variables (i.e., the
  //    ones that had "true" in their xxx_config parameter). To do this, we
  //    construct matrices using the update vector values on the diagonals, pass
  //    this matrix through the rotation, and use the length of each row to
  //    determine the transformed update vector.
  tf2::Matrix3x3 maskLin(update_vector[StateMemberVx], 0, 0, 0,
    update_vector[StateMemberVy], 0, 0, 0,
    update_vector[StateMemberVz]);

  tf2::Matrix3x3 maskRot(update_vector[StateMemberVroll], 0, 0, 0,
    update_vector[StateMemberVpitch], 0, 0, 0,
    update_vector[StateMemberVyaw]);

  // 3. We'll need to rotate the covariance as well
  Eigen::MatrixXd covariance_rotated(TWIST_SIZE, TWIST_SIZE);
  covariance_rotated.setZero();

  copyCovariance(&(msg->twist.covariance[0]), covariance_rotated, topic_name,
    update_vector, POSITION_V_OFFSET, TWIST_SIZE);

  RF_DEBUG("Original measurement as tf object:\nLinear: " <<
    twist_lin << "Rotational: " << meas_twist_rot <<
    "\nOriginal update vector:\n" <<
    update_vector << "\nOriginal covariance matrix:\n" <<
    covariance_rotated << "\n");

  // 4. We need to transform this into the target frame (probably base_link)
  tf2::Transform target_frame_trans;
  bool can_transform = ros_filter_utilities::lookupTransformSafe(
    tf_buffer_.get(), target_frame, msg_frame, msg->header.stamp, tf_timeout_,
    target_frame_trans);

  if (can_transform) {
    // Transform to correct frame. Note that we can get linear velocity
    // as a result of the sensor offset and rotational velocity
    meas_twist_rot = target_frame_trans.getBasis() * meas_twist_rot;
    twist_lin = target_frame_trans.getBasis() * twist_lin +
      target_frame_trans.getOrigin().cross(state_twist_rot);
    maskLin = target_frame_trans.getBasis() * maskLin;
    maskRot = target_frame_trans.getBasis() * maskRot;

    // Now copy the mask values back into the update vector
    update_vector[StateMemberVx] = static_cast<int>(
      maskLin.getRow(StateMemberVx - POSITION_V_OFFSET).length() >= 1e-6);
    update_vector[StateMemberVy] = static_cast<int>(
      maskLin.getRow(StateMemberVy - POSITION_V_OFFSET).length() >= 1e-6);
    update_vector[StateMemberVz] = static_cast<int>(
      maskLin.getRow(StateMemberVz - POSITION_V_OFFSET).length() >= 1e-6);
    update_vector[StateMemberVroll] = static_cast<int>(
      maskRot.getRow(StateMemberVroll - ORIENTATION_V_OFFSET).length() >=
      1e-6);
    update_vector[StateMemberVpitch] = static_cast<int>(
      maskRot.getRow(StateMemberVpitch - ORIENTATION_V_OFFSET).length() >=
      1e-6);
    update_vector[StateMemberVyaw] = static_cast<int>(
      maskRot.getRow(StateMemberVyaw - ORIENTATION_V_OFFSET).length() >=
      1e-6);

    RF_DEBUG(msg->header.frame_id <<
      "->" << target_frame << " transform:\n" <<
      target_frame_trans << "\nAfter applying transform to " <<
      target_frame << ", update vector is:\n" <<
      update_vector << "\nAfter applying transform to " <<
      target_frame << ", measurement is:\n" <<
      "Linear: " << twist_lin << "Rotational: " << meas_twist_rot <<
      "\n");

    // 5. Now rotate the covariance: create an augmented
    // matrix that contains a 3D rotation matrix in the
    // upper-left and lower-right quadrants, and zeros
    // elsewhere
    tf2::Matrix3x3 rot(target_frame_trans.getRotation());
    Eigen::MatrixXd rot6d(TWIST_SIZE, TWIST_SIZE);
    rot6d.setIdentity();

    for (size_t r_ind = 0; r_ind < POSITION_SIZE; ++r_ind) {
      rot6d(r_ind, 0) = rot.getRow(r_ind).getX();
      rot6d(r_ind, 1) = rot.getRow(r_ind).getY();
      rot6d(r_ind, 2) = rot.getRow(r_ind).getZ();
      rot6d(r_ind + POSITION_SIZE, 3) = rot.getRow(r_ind).getX();
      rot6d(r_ind + POSITION_SIZE, 4) = rot.getRow(r_ind).getY();
      rot6d(r_ind + POSITION_SIZE, 5) = rot.getRow(r_ind).getZ();
    }

    // Carry out the rotation
    covariance_rotated = rot6d * covariance_rotated.eval() * rot6d.transpose();

    RF_DEBUG("Transformed covariance is \n" << covariance_rotated << "\n");

    // 6. Store our corrected measurement and covariance
    measurement(StateMemberVx) = twist_lin.getX();
    measurement(StateMemberVy) = twist_lin.getY();
    measurement(StateMemberVz) = twist_lin.getZ();
    measurement(StateMemberVroll) = meas_twist_rot.getX();
    measurement(StateMemberVpitch) = meas_twist_rot.getY();
    measurement(StateMemberVyaw) = meas_twist_rot.getZ();

    // Copy the covariances
    measurement_covariance.block(POSITION_V_OFFSET, POSITION_V_OFFSET,
      TWIST_SIZE, TWIST_SIZE) =
      covariance_rotated.block(0, 0, TWIST_SIZE, TWIST_SIZE);

    // 7. Handle 2D mode
    if (two_d_mode_) {
      forceTwoD(measurement, measurement_covariance, update_vector);
    }
  } else {
    RF_DEBUG("Could not transform measurement into " << target_frame <<
      ". Ignoring...");
  }

  RF_DEBUG("\n----- /RosFilter<T>::prepareTwist (" << topic_name << ") ------\n");

  return can_transform;
}

template<typename T>
void RosFilter<T>::saveFilterState(T & filter)
{
  FilterStatePtr state = FilterStatePtr(new FilterState());
  state->state_ = Eigen::VectorXd(filter.getState());
  state->estimate_error_covariance_ =
    Eigen::MatrixXd(filter.getEstimateErrorCovariance());
  state->last_measurement_time_ = filter.getLastMeasurementTime();
  state->latest_control_ = Eigen::VectorXd(filter.getControl());
  state->latest_control_time_ = filter.getControlTime();
  filter_state_history_.push_back(state);
  RF_DEBUG("Saved state with timestamp " <<
    std::setprecision(20) <<
    filter_utilities::toSec(state->last_measurement_time_) <<
    " to history. " << filter_state_history_.size() <<
    " measurements are in the queue.\n");
}

template<typename T>
bool RosFilter<T>::revertTo(const rclcpp::Time & time)
{
  RF_DEBUG("\n----- RosFilter<T>::revertTo -----\n");
  RF_DEBUG("\nRequested time was " << std::setprecision(20) <<
    filter_utilities::toSec(time) << "\n")

  size_t history_size = filter_state_history_.size();

  // Walk back through the queue until we reach a filter state whose time stamp
  // is less than or equal to the requested time. Since every saved state after
  // that time will be overwritten/corrected, we can pop from the queue. If the
  // history is insufficiently short, we just take the oldest state we have.
  FilterStatePtr last_history_state;
  while (!filter_state_history_.empty() &&
    filter_state_history_.back()->last_measurement_time_ > time)
  {
    last_history_state = filter_state_history_.back();
    filter_state_history_.pop_back();
  }

  // If the state history is not empty at this point, it means that our history
  // was large enough, and we should revert to the state at the back of the
  // history deque.
  bool ret_val = false;
  if (!filter_state_history_.empty()) {
    ret_val = true;
    last_history_state = filter_state_history_.back();
  } else {
    RF_DEBUG("Insufficient history to revert to time " <<
      filter_utilities::toSec(time) << "\n");

    if (last_history_state) {
      RF_DEBUG("Will revert to oldest state at " <<
        filter_utilities::toSec(last_history_state->latest_control_time_) <<
        ".\n");

      // ROS_WARN_STREAM_DELAYED_THROTTLE(history_length_, "Could not revert "
      //   "to state with time " << std::setprecision(20) << time <<
      //   ". Instead reverted to state with time " <<
      //   lastHistoryState->lastMeasurementTime_ << ". History size was " <<
      //   history_size);
    }
  }

  // If we have a valid reversion state, revert
  if (last_history_state) {
    // Reset filter to the latest state from the queue.
    const FilterStatePtr & state = filter_state_history_.back();
    filter_.setState(state->state_);
    filter_.setEstimateErrorCovariance(state->estimate_error_covariance_);
    filter_.setLastMeasurementTime(state->last_measurement_time_);

    RF_DEBUG("Reverted to state with time " <<
      filter_utilities::toSec(state->last_measurement_time_) << "\n");

    // Repeat for measurements, but push every measurement onto the measurement
    // queue as we go
    int restored_measurements = 0;
    while (!measurement_history_.empty() &&
      measurement_history_.back()->time_ > time)
    {
      // Don't need to restore measurements that predate our earliest state time
      if (state->last_measurement_time_ <= measurement_history_.back()->time_) {
        measurement_queue_.push(measurement_history_.back());
        restored_measurements++;
      }

      measurement_history_.pop_back();
    }
 
    RF_DEBUG("Restored " << restored_measurements << " to measurement queue."
      "\n");
  }

  RF_DEBUG("\n----- /RosFilter<T>::revertTo\n");

  return ret_val;
}

template<typename T>
bool RosFilter<T>::validateFilterOutput(const nav_msgs::msg::Odometry & message)
{
  return !std::isnan(message.pose.pose.position.x) &&
         !std::isinf(message.pose.pose.position.x) &&
         !std::isnan(message.pose.pose.position.y) &&
         !std::isinf(message.pose.pose.position.y) &&
         !std::isnan(message.pose.pose.position.z) &&
         !std::isinf(message.pose.pose.position.z) &&
         !std::isnan(message.pose.pose.orientation.x) &&
         !std::isinf(message.pose.pose.orientation.x) &&
         !std::isnan(message.pose.pose.orientation.y) &&
         !std::isinf(message.pose.pose.orientation.y) &&
         !std::isnan(message.pose.pose.orientation.z) &&
         !std::isinf(message.pose.pose.orientation.z) &&
         !std::isnan(message.pose.pose.orientation.w) &&
         !std::isinf(message.pose.pose.orientation.w) &&
         !std::isnan(message.twist.twist.linear.x) &&
         !std::isinf(message.twist.twist.linear.x) &&
         !std::isnan(message.twist.twist.linear.y) &&
         !std::isinf(message.twist.twist.linear.y) &&
         !std::isnan(message.twist.twist.linear.z) &&
         !std::isinf(message.twist.twist.linear.z) &&
         !std::isnan(message.twist.twist.angular.x) &&
         !std::isinf(message.twist.twist.angular.x) &&
         !std::isnan(message.twist.twist.angular.y) &&
         !std::isinf(message.twist.twist.angular.y) &&
         !std::isnan(message.twist.twist.angular.z) &&
         !std::isinf(message.twist.twist.angular.z);
}

template<typename T>
void RosFilter<T>::clearExpiredHistory(const rclcpp::Time cutoff_time)
{
  RF_DEBUG("\n----- RosFilter<T>::clearExpiredHistory -----" <<
    "\nCutoff time is " << filter_utilities::toSec(cutoff_time) <<
    "\n");

  int popped_measurements = 0;
  int popped_states = 0;

  while (!measurement_history_.empty() &&
    measurement_history_.front()->time_ < cutoff_time)
  {
    measurement_history_.pop_front();
    popped_measurements++;
  }

  while (!filter_state_history_.empty() &&
    filter_state_history_.front()->last_measurement_time_ < cutoff_time)
  {
    filter_state_history_.pop_front();
    popped_states++;
  }

  RF_DEBUG("\nPopped " << popped_measurements << " measurements and " <<
    popped_states <<
    " states from their respective queues." <<
    "\n---- /RosFilter<T>::clearExpiredHistory ----\n");
}

template<typename T>
void RosFilter<T>::clearMeasurementQueue()
{
  // Clear the measurement queue.
  // This prevents us from immediately undoing our reset.
  while (!measurement_queue_.empty() && rclcpp::ok()) {
    measurement_queue_.pop();
  }
}
}  // namespace robot_localization

template class robot_localization::RosFilter<robot_localization::Ekf>;
template class robot_localization::RosFilter<robot_localization::Ukf>;<|MERGE_RESOLUTION|>--- conflicted
+++ resolved
@@ -988,7 +988,12 @@
     "set_pose", std::bind(&RosFilter<T>::setPoseSrvCallback, this,
     std::placeholders::_1, std::placeholders::_2, std::placeholders::_3));
 
-<<<<<<< HEAD
+  // Create a service for manually enabling the filter
+  enable_filter_srv_ =
+    this->create_service<std_srvs::srv::Empty>(
+    "enable", std::bind(&RosFilter::enableFilterSrvCallback, this,
+    std::placeholders::_1, std::placeholders::_2, std::placeholders::_3));
+
   // Create a service for toggling processing new measurements while still
   // publishing
   toggle_filter_processing_srv_ =
@@ -997,14 +1002,6 @@
     std::placeholders::_1, std::placeholders::_2, std::placeholders::_3));
 
   // Init the last measurement time so we don't get a huge initial delta
-=======
-  // Create a service for manually enabling the filter
-  enable_filter_srv_ = this->create_service<std_srvs::srv::Empty>("enable",
-      std::bind(&RosFilter::enableFilterSrvCallback, this, std::placeholders::_1,
-      std::placeholders::_2, std::placeholders::_3));
-
-  // Init the last last measurement time so we don't get a huge initial delta
->>>>>>> 534a7192
   filter_.setLastMeasurementTime(this->now());
 
   // Now pull in each topic to which we want to subscribe.
