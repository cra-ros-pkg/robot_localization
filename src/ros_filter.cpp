/*
 * Copyright (c) 2014, 2015, 2016, Charles River Analytics, Inc.
 * All rights reserved.
 *
 * Redistribution and use in source and binary forms, with or without
 * modification, are permitted provided that the following conditions
 * are met:
 *
 * 1. Redistributions of source code must retain the above copyright
 * notice, this list of conditions and the following disclaimer.
 * 2. Redistributions in binary form must reproduce the above
 * copyright notice, this list of conditions and the following
 * disclaimer in the documentation and/or other materials provided
 * with the distribution.
 * 3. Neither the name of the copyright holder nor the names of its
 * contributors may be used to endorse or promote products derived
 * from this software without specific prior written permission.
 *
 * THIS SOFTWARE IS PROVIDED BY THE COPYRIGHT HOLDERS AND CONTRIBUTORS
 * "AS IS" AND ANY EXPRESS OR IMPLIED WARRANTIES, INCLUDING, BUT NOT
 * LIMITED TO, THE IMPLIED WARRANTIES OF MERCHANTABILITY AND FITNESS
 * FOR A PARTICULAR PURPOSE ARE DISCLAIMED. IN NO EVENT SHALL THE
 * COPYRIGHT HOLDER OR CONTRIBUTORS BE LIABLE FOR ANY DIRECT, INDIRECT,
 * INCIDENTAL, SPECIAL, EXEMPLARY, OR CONSEQUENTIAL DAMAGES (INCLUDING,
 * BUT NOT LIMITED TO, PROCUREMENT OF SUBSTITUTE GOODS OR SERVICES;
 * LOSS OF USE, DATA, OR PROFITS; OR BUSINESS INTERRUPTION) HOWEVER
 * CAUSED AND ON ANY THEORY OF LIABILITY, WHETHER IN CONTRACT, STRICT
 * LIABILITY, OR TORT (INCLUDING NEGLIGENCE OR OTHERWISE) ARISING IN
 * ANY WAY OUT OF THE USE OF THIS SOFTWARE, EVEN IF ADVISED OF THE
 * POSSIBILITY OF SUCH DAMAGE.
 */

#include "robot_localization/ros_filter.h"
#include "robot_localization/filter_utilities.h"
#include "robot_localization/ekf.h"
#include "robot_localization/ukf.h"

#include <tf2_geometry_msgs/tf2_geometry_msgs.h>

#include <algorithm>
#include <iostream>
#include <map>
#include <memory>
#include <string>
#include <utility>
#include <vector>
#include <limits>

#if defined(_WIN32) && defined(ERROR)
  #undef ERROR
#endif

namespace RobotLocalization
{
  template<typename T>
  RosFilter<T>::RosFilter(ros::NodeHandle nh,
                          ros::NodeHandle nh_priv,
                          std::string node_name,
                          std::vector<double> args) :
      disabledAtStartup_(false),
      enabled_(false),
      predictToCurrentTime_(false),
      printDiagnostics_(true),
      publishAcceleration_(false),
      publishTransform_(true),
      resetOnTimeJump_(false),
      smoothLaggedData_(false),
      toggledOn_(true),
      twoDMode_(false),
      useControl_(false),
      dynamicDiagErrorLevel_(diagnostic_msgs::DiagnosticStatus::OK),
      staticDiagErrorLevel_(diagnostic_msgs::DiagnosticStatus::OK),
      frequency_(30.0),
      gravitationalAcc_(9.80665),
      historyLength_(0),
      minFrequency_(frequency_ - 2.0),
      maxFrequency_(frequency_ + 2.0),
      baseLinkFrameId_("base_link"),
      mapFrameId_("map"),
      odomFrameId_("odom"),
      worldFrameId_(odomFrameId_),
      lastDiagTime_(0),
      lastSetPoseTime_(0),
      latestControlTime_(0),
      tfTimeOffset_(ros::Duration(0)),
      tfTimeout_(ros::Duration(0)),
      filter_(args),
      nh_(nh),
      nhLocal_(nh_priv),
      diagnosticUpdater_(nh, nh_priv, node_name),
      tfListener_(tfBuffer_)
  {
    stateVariableNames_.push_back("X");
    stateVariableNames_.push_back("Y");
    stateVariableNames_.push_back("Z");
    stateVariableNames_.push_back("ROLL");
    stateVariableNames_.push_back("PITCH");
    stateVariableNames_.push_back("YAW");
    stateVariableNames_.push_back("X_VELOCITY");
    stateVariableNames_.push_back("Y_VELOCITY");
    stateVariableNames_.push_back("Z_VELOCITY");
    stateVariableNames_.push_back("ROLL_VELOCITY");
    stateVariableNames_.push_back("PITCH_VELOCITY");
    stateVariableNames_.push_back("YAW_VELOCITY");
    stateVariableNames_.push_back("X_ACCELERATION");
    stateVariableNames_.push_back("Y_ACCELERATION");
    stateVariableNames_.push_back("Z_ACCELERATION");

    diagnosticUpdater_.setHardwareID("none");
  }

  template<typename T>
  RosFilter<T>::RosFilter(ros::NodeHandle nh, ros::NodeHandle nh_priv, std::vector<double> args) :
      RosFilter<T>::RosFilter(nh, nh_priv, ros::this_node::getName(), args)
  {}

  template<typename T>
  RosFilter<T>::~RosFilter()
  {
    topicSubs_.clear();
  }

  template<typename T>
  void RosFilter<T>::initialize()
  {
    loadParams();

    if (printDiagnostics_)
    {
      diagnosticUpdater_.add("Filter diagnostic updater", this, &RosFilter<T>::aggregateDiagnostics);
    }

    // Set up the frequency diagnostic
    minFrequency_ = frequency_ - 2;
    maxFrequency_ = frequency_ + 2;
    freqDiag_ = std::make_unique<diagnostic_updater::HeaderlessTopicDiagnostic>(
      "odometry/filtered",
      diagnosticUpdater_,
      diagnostic_updater::FrequencyStatusParam(
        &minFrequency_,
        &maxFrequency_,
        0.1,
        10));

    // Publisher
    positionPub_ = nh_.advertise<nav_msgs::Odometry>("odometry/filtered", 20);

    // Optional acceleration publisher
    if (publishAcceleration_)
    {
      accelPub_ = nh_.advertise<geometry_msgs::AccelWithCovarianceStamped>("accel/filtered", 20);
    }

    lastDiagTime_ = ros::Time::now();

    periodicUpdateTimer_ = nh_.createTimer(ros::Duration(1./frequency_), &RosFilter<T>::periodicUpdate, this);
  }

  template<typename T>
  void RosFilter<T>::reset()
  {
    // Get rid of any initial poses (pretend we've never had a measurement)
    initialMeasurements_.clear();
    previousMeasurements_.clear();
    previousMeasurementCovariances_.clear();

    clearMeasurementQueue();

    filterStateHistory_.clear();
    measurementHistory_.clear();

    // Also set the last set pose time, so we ignore all messages
    // that occur before it
    lastSetPoseTime_ = ros::Time(0);

    // clear tf buffer to avoid TF_OLD_DATA errors
    tfBuffer_.clear();

    // clear last message timestamp, so older messages will be accepted
    lastMessageTimes_.clear();

    // reset filter to uninitialized state
    filter_.reset();

    // clear all waiting callbacks
    ros::getGlobalCallbackQueue()->clear();
  }

  template<typename T>
  bool RosFilter<T>::toggleFilterProcessingCallback(robot_localization::ToggleFilterProcessing::Request& req,
                                                    robot_localization::ToggleFilterProcessing::Response& resp)
  {
    if (req.on == toggledOn_)
    {
      ROS_WARN_STREAM("Service was called to toggle filter processing but state was already as requested.");
      resp.status = false;
    }
    else
    {
      ROS_INFO("Toggling filter measurement filtering to %s.", req.on ? "On" : "Off");
      toggledOn_ = req.on;
      resp.status = true;
    }
    return true;
  }

  // @todo: Replace with AccelWithCovarianceStamped
  template<typename T>
  void RosFilter<T>::accelerationCallback(const sensor_msgs::Imu::ConstPtr &msg, const CallbackData &callbackData,
    const std::string &targetFrame)
  {
    // If we've just reset the filter, then we want to ignore any messages
    // that arrive with an older timestamp
    if (msg->header.stamp <= lastSetPoseTime_)
    {
      return;
    }

    const std::string &topicName = callbackData.topicName_;

    RF_DEBUG("------ RosFilter::accelerationCallback (" << topicName << ") ------\n"
             "Twist message:\n" << *msg);

    if (lastMessageTimes_.count(topicName) == 0)
    {
      lastMessageTimes_.insert(std::pair<std::string, ros::Time>(topicName, msg->header.stamp));
    }

    // Make sure this message is newer than the last one
    if (msg->header.stamp >= lastMessageTimes_[topicName])
    {
      RF_DEBUG("Update vector for " << topicName << " is:\n" << topicName);

      Eigen::VectorXd measurement(STATE_SIZE);
      Eigen::MatrixXd measurementCovariance(STATE_SIZE, STATE_SIZE);

      measurement.setZero();
      measurementCovariance.setZero();

      // Make sure we're actually updating at least one of these variables
      std::vector<int> updateVectorCorrected = callbackData.updateVector_;

      // Prepare the twist data for inclusion in the filter
      if (prepareAcceleration(msg, topicName, targetFrame, callbackData.relative_, updateVectorCorrected, measurement,
            measurementCovariance))
      {
        // Store the measurement. Add an "acceleration" suffix so we know what kind of measurement
        // we're dealing with when we debug the core filter logic.
        enqueueMeasurement(topicName,
                           measurement,
                           measurementCovariance,
                           updateVectorCorrected,
                           callbackData.rejectionThreshold_,
                           msg->header.stamp);

        RF_DEBUG("Enqueued new measurement for " << topicName << "_acceleration\n");
      }
      else
      {
        RF_DEBUG("Did *not* enqueue measurement for " << topicName << "_acceleration\n");
      }

      lastMessageTimes_[topicName] = msg->header.stamp;

      RF_DEBUG("Last message time for " << topicName << " is now " <<
        lastMessageTimes_[topicName] << "\n");
    }
    else if (resetOnTimeJump_ && ros::Time::isSimTime())
    {
      reset();
    }
    else
    {
      std::stringstream stream;
      stream << "The " << topicName << " message has a timestamp before that of the previous message received," <<
                " this message will be ignored. This may indicate a bad timestamp. (message time: " <<
                msg->header.stamp.toSec() << ")";
      addDiagnostic(diagnostic_msgs::DiagnosticStatus::WARN,
                    topicName + "_timestamp",
                    stream.str(),
                    false);

      RF_DEBUG("Message is too old. Last message time for " << topicName <<
               " is " << lastMessageTimes_[topicName] << ", current message time is " <<
               msg->header.stamp << ".\n");
    }

    RF_DEBUG("\n----- /RosFilter::accelerationCallback (" << topicName << ") ------\n");
  }

  template<typename T>
  void RosFilter<T>::controlCallback(const geometry_msgs::Twist::ConstPtr &msg)
  {
    geometry_msgs::TwistStampedPtr twistStampedPtr = geometry_msgs::TwistStampedPtr(new geometry_msgs::TwistStamped());
    twistStampedPtr->twist = *msg;
    twistStampedPtr->header.frame_id = baseLinkFrameId_;
    twistStampedPtr->header.stamp = ros::Time::now();
    controlCallback(twistStampedPtr);
  }

  template<typename T>
  void RosFilter<T>::controlCallback(const geometry_msgs::TwistStamped::ConstPtr &msg)
  {
    if (msg->header.frame_id == baseLinkFrameId_ || msg->header.frame_id == "")
    {
      latestControl_(ControlMemberVx) = msg->twist.linear.x;
      latestControl_(ControlMemberVy) = msg->twist.linear.y;
      latestControl_(ControlMemberVz) = msg->twist.linear.z;
      latestControl_(ControlMemberVroll) = msg->twist.angular.x;
      latestControl_(ControlMemberVpitch) = msg->twist.angular.y;
      latestControl_(ControlMemberVyaw) = msg->twist.angular.z;
      latestControlTime_ = msg->header.stamp;

      // Update the filter with this control term
      filter_.setControl(latestControl_, msg->header.stamp.toSec());
    }
    else
    {
      ROS_WARN_STREAM_THROTTLE(5.0, "Commanded velocities must be given in the robot's body frame (" <<
        baseLinkFrameId_ << "). Message frame was " << msg->header.frame_id);
    }
  }

  template<typename T>
  void RosFilter<T>::enqueueMeasurement(const std::string &topicName,
                                        const Eigen::VectorXd &measurement,
                                        const Eigen::MatrixXd &measurementCovariance,
                                        const std::vector<int> &updateVector,
                                        const double mahalanobisThresh,
                                        const ros::Time &time)
  {
    MeasurementPtr meas = MeasurementPtr(new Measurement());

    meas->topicName_ = topicName;
    meas->measurement_ = measurement;
    meas->covariance_ = measurementCovariance;
    meas->updateVector_ = updateVector;
    meas->time_ = time.toSec();
    meas->mahalanobisThresh_ = mahalanobisThresh;
    meas->latestControl_ = latestControl_;
    meas->latestControlTime_ = latestControlTime_.toSec();
    measurementQueue_.push(meas);
  }

  template<typename T>
  void RosFilter<T>::forceTwoD(Eigen::VectorXd &measurement,
                               Eigen::MatrixXd &measurementCovariance,
                               std::vector<int> &updateVector)
  {
    measurement(StateMemberZ) = 0.0;
    measurement(StateMemberRoll) = 0.0;
    measurement(StateMemberPitch) = 0.0;
    measurement(StateMemberVz) = 0.0;
    measurement(StateMemberVroll) = 0.0;
    measurement(StateMemberVpitch) = 0.0;
    measurement(StateMemberAz) = 0.0;

    measurementCovariance(StateMemberZ, StateMemberZ) = 1e-6;
    measurementCovariance(StateMemberRoll, StateMemberRoll) = 1e-6;
    measurementCovariance(StateMemberPitch, StateMemberPitch) = 1e-6;
    measurementCovariance(StateMemberVz, StateMemberVz) = 1e-6;
    measurementCovariance(StateMemberVroll, StateMemberVroll) = 1e-6;
    measurementCovariance(StateMemberVpitch, StateMemberVpitch) = 1e-6;
    measurementCovariance(StateMemberAz, StateMemberAz) = 1e-6;

    updateVector[StateMemberZ] = 1;
    updateVector[StateMemberRoll] = 1;
    updateVector[StateMemberPitch] = 1;
    updateVector[StateMemberVz] = 1;
    updateVector[StateMemberVroll] = 1;
    updateVector[StateMemberVpitch] = 1;
    updateVector[StateMemberAz] = 1;
  }

  template<typename T>
  bool RosFilter<T>::getFilteredOdometryMessage(nav_msgs::Odometry &message)
  {
    // If the filter has received a measurement at some point...
    if (filter_.getInitializedStatus())
    {
      // Grab our current state and covariance estimates
      const Eigen::VectorXd &state = filter_.getState();
      const Eigen::MatrixXd &estimateErrorCovariance = filter_.getEstimateErrorCovariance();

      // Convert from roll, pitch, and yaw back to quaternion for
      // orientation values
      tf2::Quaternion quat;
      quat.setRPY(state(StateMemberRoll), state(StateMemberPitch), state(StateMemberYaw));

      // Fill out the message
      message.pose.pose.position.x = state(StateMemberX);
      message.pose.pose.position.y = state(StateMemberY);
      message.pose.pose.position.z = state(StateMemberZ);
      message.pose.pose.orientation.x = quat.x();
      message.pose.pose.orientation.y = quat.y();
      message.pose.pose.orientation.z = quat.z();
      message.pose.pose.orientation.w = quat.w();
      message.twist.twist.linear.x = state(StateMemberVx);
      message.twist.twist.linear.y = state(StateMemberVy);
      message.twist.twist.linear.z = state(StateMemberVz);
      message.twist.twist.angular.x = state(StateMemberVroll);
      message.twist.twist.angular.y = state(StateMemberVpitch);
      message.twist.twist.angular.z = state(StateMemberVyaw);

      // Our covariance matrix layout doesn't quite match
      for (size_t i = 0; i < POSE_SIZE; i++)
      {
        for (size_t j = 0; j < POSE_SIZE; j++)
        {
          message.pose.covariance[POSE_SIZE * i + j] = estimateErrorCovariance(i, j);
        }
      }

      // POSE_SIZE and TWIST_SIZE are currently the same size, but we can spare a few
      // cycles to be meticulous and not index a twist covariance array on the size of
      // a pose covariance array
      for (size_t i = 0; i < TWIST_SIZE; i++)
      {
        for (size_t j = 0; j < TWIST_SIZE; j++)
        {
          message.twist.covariance[TWIST_SIZE * i + j] =
              estimateErrorCovariance(i + POSITION_V_OFFSET, j + POSITION_V_OFFSET);
        }
      }

      message.header.stamp = ros::Time(filter_.getLastMeasurementTime());
      message.header.frame_id = worldFrameId_;
      message.child_frame_id = baseLinkOutputFrameId_;
    }

    return filter_.getInitializedStatus();
  }

  template<typename T>
  bool RosFilter<T>::getFilteredAccelMessage(geometry_msgs::AccelWithCovarianceStamped &message)
  {
    // If the filter has received a measurement at some point...
    if (filter_.getInitializedStatus())
    {
      // Grab our current state and covariance estimates
      const Eigen::VectorXd &state = filter_.getState();
      const Eigen::MatrixXd &estimateErrorCovariance = filter_.getEstimateErrorCovariance();

      //! Fill out the accel_msg
      message.accel.accel.linear.x = state(StateMemberAx);
      message.accel.accel.linear.y = state(StateMemberAy);
      message.accel.accel.linear.z = state(StateMemberAz);
      message.accel.accel.angular.x = angular_acceleration_.x();
      message.accel.accel.angular.y = angular_acceleration_.y();
      message.accel.accel.angular.z = angular_acceleration_.z();
      // Fill the covariance (only the left-upper matrix since we are not estimating
      // the rotational accelerations arround the axes
      for (size_t i = 0; i < ACCELERATION_SIZE; i++)
      {
        for (size_t j = 0; j < ACCELERATION_SIZE; j++)
        {
          // We use the POSE_SIZE since the accel cov matrix of ROS is 6x6
          message.accel.covariance[POSE_SIZE * i + j] =
              estimateErrorCovariance(i + POSITION_A_OFFSET, j + POSITION_A_OFFSET);
        }
      }
      for (size_t i = ACCELERATION_SIZE; i < POSE_SIZE; i++)
      {
        for (size_t j = ACCELERATION_SIZE; j < POSE_SIZE; j++)
        {
          // fill out the angular portion. We assume the linear and angular portions are independent.
          message.accel.covariance[POSE_SIZE * i + j] =
              angular_acceleration_cov_(i - ACCELERATION_SIZE, j - ACCELERATION_SIZE);
        }
      }

      // Fill header information
      message.header.stamp = ros::Time(filter_.getLastMeasurementTime());
      message.header.frame_id = baseLinkOutputFrameId_;
    }

    return filter_.getInitializedStatus();
  }

  template<typename T>
  void RosFilter<T>::imuCallback(const sensor_msgs::Imu::ConstPtr &msg,
                                 const std::string &topicName,
                                 const CallbackData &poseCallbackData,
                                 const CallbackData &twistCallbackData,
                                 const CallbackData &accelCallbackData)
  {
    RF_DEBUG("------ RosFilter::imuCallback (" << topicName << ") ------\n" << "IMU message:\n" << *msg);

    // If we've just reset the filter, then we want to ignore any messages
    // that arrive with an older timestamp
    if (msg->header.stamp <= lastSetPoseTime_)
    {
      std::stringstream stream;
      stream << "The " << topicName << " message has a timestamp equal to or before the last filter reset, " <<
                "this message will be ignored. This may indicate an empty or bad timestamp. (message time: " <<
                msg->header.stamp.toSec() << ")";
      addDiagnostic(diagnostic_msgs::DiagnosticStatus::WARN,
                    topicName + "_timestamp",
                    stream.str(),
                    false);
      RF_DEBUG("Received message that preceded the most recent pose reset. Ignoring...");

      return;
    }

    // As with the odometry message, we can separate out the pose- and twist-related variables
    // in the IMU message and pass them to the pose and twist callbacks (filters)
    if (poseCallbackData.updateSum_ > 0)
    {
      // Per the IMU message specification, if the IMU does not provide orientation,
      // then its first covariance value should be set to -1, and we should ignore
      // that portion of the message. robot_localization allows users to explicitly
      // ignore data using its parameters, but we should also be compliant with
      // message specs.
      if (::fabs(msg->orientation_covariance[0] + 1) < 1e-9)
      {
        RF_DEBUG("Received IMU message with -1 as its first covariance value for orientation. "
                 "Ignoring orientation...");
      }
      else
      {
        // Extract the pose (orientation) data, pass it to its filter
        geometry_msgs::PoseWithCovarianceStamped *posPtr = new geometry_msgs::PoseWithCovarianceStamped();
        posPtr->header = msg->header;
        posPtr->pose.pose.orientation = msg->orientation;

        // Copy the covariance for roll, pitch, and yaw
        for (size_t i = 0; i < ORIENTATION_SIZE; i++)
        {
          for (size_t j = 0; j < ORIENTATION_SIZE; j++)
          {
            posPtr->pose.covariance[POSE_SIZE * (i + ORIENTATION_SIZE) + (j + ORIENTATION_SIZE)] =
                msg->orientation_covariance[ORIENTATION_SIZE * i + j];
          }
        }

        // IMU data gets handled a bit differently, since the message is ambiguous and has only a single frame_id,
        // even though the data in it is reported in two different frames. As we assume users will specify a base_link
        // to imu transform, we make the target and child frame baseLinkFrameId_ and tell the poseCallback that it is
        // working with IMU data. This will cause it to apply different logic to the data.
        geometry_msgs::PoseWithCovarianceStampedConstPtr pptr(posPtr);
        poseCallback(pptr, poseCallbackData, baseLinkFrameId_,
                     baseLinkFrameId_, true);
      }
    }

    if (twistCallbackData.updateSum_ > 0)
    {
      // Ignore rotational velocity if the first covariance value is -1
      if (::fabs(msg->angular_velocity_covariance[0] + 1) < 1e-9)
      {
        RF_DEBUG("Received IMU message with -1 as its first covariance value for angular "
                 "velocity. Ignoring angular velocity...");
      }
      else
      {
        // Repeat for velocity
        geometry_msgs::TwistWithCovarianceStamped *twistPtr = new geometry_msgs::TwistWithCovarianceStamped();
        twistPtr->header = msg->header;
        twistPtr->twist.twist.angular = msg->angular_velocity;

        // Copy the covariance
        for (size_t i = 0; i < ORIENTATION_SIZE; i++)
        {
          for (size_t j = 0; j < ORIENTATION_SIZE; j++)
          {
            twistPtr->twist.covariance[TWIST_SIZE * (i + ORIENTATION_SIZE) + (j + ORIENTATION_SIZE)] =
              msg->angular_velocity_covariance[ORIENTATION_SIZE * i + j];
          }
        }

        geometry_msgs::TwistWithCovarianceStampedConstPtr tptr(twistPtr);
        twistCallback(tptr, twistCallbackData, baseLinkFrameId_);
      }
    }

    if (accelCallbackData.updateSum_ > 0)
    {
      // Ignore linear acceleration if the first covariance value is -1
      if (::fabs(msg->linear_acceleration_covariance[0] + 1) < 1e-9)
      {
        RF_DEBUG("Received IMU message with -1 as its first covariance value for linear "
                 "acceleration. Ignoring linear acceleration...");
      }
      else
      {
        // Pass the message on
        accelerationCallback(msg, accelCallbackData, baseLinkFrameId_);
      }
    }

    RF_DEBUG("\n----- /RosFilter::imuCallback (" << topicName << ") ------\n");
  }

  template<typename T>
  void RosFilter<T>::integrateMeasurements(const ros::Time &currentTime)
  {
    const double currentTimeSec = currentTime.toSec();

    RF_DEBUG("------ RosFilter::integrateMeasurements ------\n\n"
             "Integration time is " << std::setprecision(20) << currentTimeSec << "\n"
             << measurementQueue_.size() << " measurements in queue.\n");

    bool predictToCurrentTime = predictToCurrentTime_;

    // If we have any measurements in the queue, process them
    if (!measurementQueue_.empty())
    {
      // Check if the first measurement we're going to process is older than the filter's last measurement.
      // This means we have received an out-of-sequence message (one with an old timestamp), and we need to
      // revert both the filter state and measurement queue to the first state that preceded the time stamp
      // of our first measurement.
      const MeasurementPtr& firstMeasurement = measurementQueue_.top();
      int restoredMeasurementCount = 0;
      if (smoothLaggedData_ && firstMeasurement->time_ < filter_.getLastMeasurementTime())
      {
        RF_DEBUG("Received a measurement that was " << filter_.getLastMeasurementTime() - firstMeasurement->time_ <<
                 " seconds in the past. Reverting filter state and measurement queue...");

        int originalCount = static_cast<int>(measurementQueue_.size());
        const double firstMeasurementTime =  firstMeasurement->time_;
        const std::string firstMeasurementTopic =  firstMeasurement->topicName_;
        if (!revertTo(firstMeasurementTime - 1e-9))  // revertTo may invalidate firstMeasurement
        {
          RF_DEBUG("ERROR: history interval is too small to revert to time " << firstMeasurementTime << "\n");
          ROS_WARN_STREAM_DELAYED_THROTTLE(historyLength_, "Received old measurement for topic " <<
            firstMeasurementTopic << ", but history interval is insufficiently sized. Measurement time is " <<
            std::setprecision(20) << firstMeasurementTime << ", current time is " << currentTime.toSec() <<
            ", history length is " << historyLength_ << ".");
          restoredMeasurementCount = 0;
        }

        restoredMeasurementCount = static_cast<int>(measurementQueue_.size()) - originalCount;
      }

      while (!measurementQueue_.empty() && ros::ok())
      {
        MeasurementPtr measurement = measurementQueue_.top();

        // If we've reached a measurement that has a time later than now, it should wait until a future iteration.
        // Since measurements are stored in a priority queue, all remaining measurements will be in the future.
        if (measurement->time_ > currentTime.toSec())
        {
          break;
        }

        measurementQueue_.pop();

        // When we receive control messages, we call this directly in the control callback. However, we also associate
        // a control with each sensor message so that we can support lagged smoothing. As we cannot guarantee that the
        // new control callback will fire before a new measurement, we should only perform this operation if we are
        // processing messages from the history. Otherwise, we may get a new measurement, store the "old" latest
        // control, then receive a control, call setControl, and then overwrite that value with this one (i.e., with
        // the "old" control we associated with the measurement).
        if (useControl_ && restoredMeasurementCount > 0)
        {
          filter_.setControl(measurement->latestControl_, measurement->latestControlTime_);
          restoredMeasurementCount--;
        }

        // This will call predict and, if necessary, correct
        filter_.processMeasurement(*(measurement.get()));

        // Store old states and measurements if we're smoothing
        if (smoothLaggedData_)
        {
          // Invariant still holds: measurementHistoryDeque_.back().time_ < measurementQueue_.top().time_
          measurementHistory_.push_back(measurement);

          // We should only save the filter state once per unique timstamp
          if (measurementQueue_.empty() ||
              ::fabs(measurementQueue_.top()->time_ - filter_.getLastMeasurementTime()) > 1e-9)
          {
            saveFilterState(filter_);
          }
        }
      }
    }
    else if (filter_.getInitializedStatus())
    {
      // In the event that we don't get any measurements for a long time,
      // we still need to continue to estimate our state. Therefore, we
      // should project the state forward here.
      double lastUpdateDelta = currentTimeSec - filter_.getLastMeasurementTime();

      // If we get a large delta, then continuously predict until
      if (lastUpdateDelta >= filter_.getSensorTimeout())
      {
        predictToCurrentTime = true;

        RF_DEBUG("Sensor timeout! Last measurement time was " << filter_.getLastMeasurementTime() <<
                 ", current time is " << currentTimeSec <<
                 ", delta is " << lastUpdateDelta << "\n");
      }
    }
    else
    {
      RF_DEBUG("Filter not yet initialized.\n");
    }

    if (filter_.getInitializedStatus() && predictToCurrentTime)
    {
      double lastUpdateDelta = currentTimeSec - filter_.getLastMeasurementTime();

      filter_.validateDelta(lastUpdateDelta);
      filter_.predict(currentTimeSec, lastUpdateDelta);

      // Update the last measurement time and last update time
      filter_.setLastMeasurementTime(filter_.getLastMeasurementTime() + lastUpdateDelta);
    }

    RF_DEBUG("\n----- /RosFilter::integrateMeasurements ------\n");
  }

  template<typename T>
  void RosFilter<T>::differentiateMeasurements(const ros::Time &currentTime){
    if (filter_.getInitializedStatus()){
      const double dt = (currentTime - lastAngAccTime_).toSec();
      const Eigen::VectorXd &state = filter_.getState();
      tf2::Vector3 newStateTwistRot(state(StateMemberVroll),
                                    state(StateMemberVpitch),
                                    state(StateMemberVyaw));
      angular_acceleration_ = (newStateTwistRot - lastStateTwistRot_)/dt;
      const Eigen::MatrixXd &cov = filter_.getEstimateErrorCovariance();
      for (size_t i=0; i<3; i++){
        for (size_t j=0; j<3; j++){
          angular_acceleration_cov_(i,j) = cov(i+ORIENTATION_V_OFFSET, j+ORIENTATION_V_OFFSET)*2./(dt*dt);
        }
      }
      lastStateTwistRot_ = newStateTwistRot;
      lastAngAccTime_ = currentTime;
    }
  }

  template<typename T>
  void RosFilter<T>::loadParams()
  {
    /* For diagnostic purposes, collect information about how many different
     * sources are measuring each absolute pose variable and do not have
     * differential integration enabled.
     */
    std::map<StateMembers, int> absPoseVarCounts;
    absPoseVarCounts[StateMemberX] = 0;
    absPoseVarCounts[StateMemberY] = 0;
    absPoseVarCounts[StateMemberZ] = 0;
    absPoseVarCounts[StateMemberRoll] = 0;
    absPoseVarCounts[StateMemberPitch] = 0;
    absPoseVarCounts[StateMemberYaw] = 0;

    // Same for twist variables
    std::map<StateMembers, int> twistVarCounts;
    twistVarCounts[StateMemberVx] = 0;
    twistVarCounts[StateMemberVy] = 0;
    twistVarCounts[StateMemberVz] = 0;
    twistVarCounts[StateMemberVroll] = 0;
    twistVarCounts[StateMemberVpitch] = 0;
    twistVarCounts[StateMemberVyaw] = 0;

    // Determine if we'll be printing diagnostic information
    nhLocal_.param("print_diagnostics", printDiagnostics_, true);

    // Check for custom gravitational acceleration value
    nhLocal_.param("gravitational_acceleration", gravitationalAcc_, 9.80665);

    // Grab the debug param. If true, the node will produce a LOT of output.
    bool debug;
    nhLocal_.param("debug", debug, false);

    if (debug)
    {
      std::string debugOutFile;

      try
      {
        nhLocal_.param("debug_out_file", debugOutFile, std::string("robot_localization_debug.txt"));
        debugStream_.open(debugOutFile.c_str());

        // Make sure we succeeded
        if (debugStream_.is_open())
        {
          filter_.setDebug(debug, &debugStream_);
        }
        else
        {
          ROS_WARN_STREAM("RosFilter::loadParams() - unable to create debug output file " << debugOutFile);
        }
      }
      catch(const std::exception &e)
      {
        ROS_WARN_STREAM("RosFilter::loadParams() - unable to create debug output file" << debugOutFile
                        << ". Error was " << e.what() << "\n");
      }
    }

    // These params specify the name of the robot's body frame (typically
    // base_link) and odometry frame (typically odom)
    nhLocal_.param("map_frame", mapFrameId_, std::string("map"));
    nhLocal_.param("odom_frame", odomFrameId_, std::string("odom"));
    nhLocal_.param("base_link_frame", baseLinkFrameId_, std::string("base_link"));
    nhLocal_.param("base_link_frame_output", baseLinkOutputFrameId_, baseLinkFrameId_);

    /*
     * These parameters are designed to enforce compliance with REP-105:
     * http://www.ros.org/reps/rep-0105.html
     * When fusing absolute position data from sensors such as GPS, the state
     * estimate can undergo discrete jumps. According to REP-105, we want three
     * coordinate frames: map, odom, and base_link. The map frame can have
     * discontinuities, but is the frame with the most accurate position estimate
     * for the robot and should not suffer from drift. The odom frame drifts over
     * time, but is guaranteed to be continuous and is accurate enough for local
     * planning and navigation. The base_link frame is affixed to the robot. The
     * intention is that some odometry source broadcasts the odom->base_link
     * transform. The localization software should broadcast map->base_link.
     * However, tf does not allow multiple parents for a coordinate frame, so
     * we must *compute* map->base_link, but then use the existing odom->base_link
     * transform to compute *and broadcast* map->odom.
     *
     * The state estimation nodes in robot_localization therefore have two "modes."
     * If your world_frame parameter value matches the odom_frame parameter value,
     * then robot_localization will assume someone else is broadcasting a transform
     * from odom_frame->base_link_frame, and it will compute the
     * map_frame->odom_frame transform. Otherwise, it will simply compute the
     * odom_frame->base_link_frame transform.
     *
     * The default is the latter behavior (broadcast of odom->base_link).
     */
    nhLocal_.param("world_frame", worldFrameId_, odomFrameId_);

    ROS_FATAL_COND(mapFrameId_ == odomFrameId_ ||
                   odomFrameId_ == baseLinkFrameId_ ||
                   mapFrameId_ == baseLinkFrameId_ ||
                   odomFrameId_ == baseLinkOutputFrameId_ ||
                   mapFrameId_ == baseLinkOutputFrameId_,
                   "Invalid frame configuration! The values for map_frame, odom_frame, "
                   "and base_link_frame must be unique. If using a base_link_frame_output values, it "
                   "must not match the map_frame or odom_frame.");

    // Try to resolve tf_prefix
    std::string tfPrefix = "";
    std::string tfPrefixPath = "";
    if (nhLocal_.searchParam("tf_prefix", tfPrefixPath))
    {
      nhLocal_.getParam(tfPrefixPath, tfPrefix);
    }

    // Append the tf prefix in a tf2-friendly manner
    FilterUtilities::appendPrefix(tfPrefix, mapFrameId_);
    FilterUtilities::appendPrefix(tfPrefix, odomFrameId_);
    FilterUtilities::appendPrefix(tfPrefix, baseLinkFrameId_);
    FilterUtilities::appendPrefix(tfPrefix, baseLinkOutputFrameId_);
    FilterUtilities::appendPrefix(tfPrefix, worldFrameId_);

    // Whether we're publshing the world_frame->base_link_frame transform
    nhLocal_.param("publish_tf", publishTransform_, true);

    // Whether we're publishing the acceleration state transform
    nhLocal_.param("publish_acceleration", publishAcceleration_, false);

    // Whether we'll allow old measurements to cause a re-publication of the updated state
    nhLocal_.param("permit_corrected_publication", permitCorrectedPublication_, false);

    // Transform future dating
    double offsetTmp;
    nhLocal_.param("transform_time_offset", offsetTmp, 0.0);
    tfTimeOffset_.fromSec(offsetTmp);

    // Transform timeout
    double timeoutTmp;
    nhLocal_.param("transform_timeout", timeoutTmp, 0.0);
    tfTimeout_.fromSec(timeoutTmp);

    // Update frequency and sensor timeout
    double sensorTimeout;
    nhLocal_.param("frequency", frequency_, 30.0);
    nhLocal_.param("sensor_timeout", sensorTimeout, 1.0 / frequency_);
    filter_.setSensorTimeout(sensorTimeout);

    // Determine if we're in 2D mode
    nhLocal_.param("two_d_mode", twoDMode_, false);

    // Smoothing window size
    nhLocal_.param("smooth_lagged_data", smoothLaggedData_, false);
    nhLocal_.param("history_length", historyLength_, 0.0);

    // Wether we reset filter on jump back in time
    nhLocal_.param("reset_on_time_jump", resetOnTimeJump_, false);

    if (!smoothLaggedData_ && ::fabs(historyLength_) > 1e-9)
    {
      ROS_WARN_STREAM("Filter history interval of " << historyLength_ <<
                      " specified, but smooth_lagged_data is set to false. Lagged data will not be smoothed.");
    }

    if (smoothLaggedData_ && historyLength_ < -1e9)
    {
      ROS_WARN_STREAM("Negative history interval of " << historyLength_ <<
                      " specified. Absolute value will be assumed.");
    }

    historyLength_ = ::fabs(historyLength_);

    nhLocal_.param("predict_to_current_time", predictToCurrentTime_, false);

    // Determine if we're using a control term
    bool stampedControl = false;
    double controlTimeout = sensorTimeout;
    std::vector<int> controlUpdateVector(TWIST_SIZE, 0);
    std::vector<double> accelerationLimits(TWIST_SIZE, 1.0);
    std::vector<double> accelerationGains(TWIST_SIZE, 1.0);
    std::vector<double> decelerationLimits(TWIST_SIZE, 1.0);
    std::vector<double> decelerationGains(TWIST_SIZE, 1.0);

    nhLocal_.param("use_control", useControl_, false);
    nhLocal_.param("stamped_control", stampedControl, false);
    nhLocal_.param("control_timeout", controlTimeout, sensorTimeout);

    if (useControl_)
    {
      if (nhLocal_.getParam("control_config", controlUpdateVector))
      {
        if (controlUpdateVector.size() != TWIST_SIZE)
        {
          ROS_ERROR_STREAM("Control configuration must be of size " << TWIST_SIZE << ". Provided config was of "
            "size " << controlUpdateVector.size() << ". No control term will be used.");
          useControl_ = false;
        }
      }
      else
      {
        ROS_ERROR_STREAM("use_control is set to true, but control_config is missing. No control term will be used.");
        useControl_ = false;
      }

      if (nhLocal_.getParam("acceleration_limits", accelerationLimits))
      {
        if (accelerationLimits.size() != TWIST_SIZE)
        {
          ROS_ERROR_STREAM("Acceleration configuration must be of size " << TWIST_SIZE << ". Provided config was of "
            "size " << accelerationLimits.size() << ". No control term will be used.");
          useControl_ = false;
        }
      }
      else
      {
        ROS_WARN_STREAM("use_control is set to true, but acceleration_limits is missing. Will use default values.");
      }

      if (nhLocal_.getParam("acceleration_gains", accelerationGains))
      {
        const int size = accelerationGains.size();
        if (size != TWIST_SIZE)
        {
          ROS_ERROR_STREAM("Acceleration gain configuration must be of size " << TWIST_SIZE <<
            ". Provided config was of size " << size << ". All gains will be assumed to be 1.");
          std::fill_n(accelerationGains.begin(), std::min(size, TWIST_SIZE), 1.0);
          accelerationGains.resize(TWIST_SIZE, 1.0);
        }
      }

      if (nhLocal_.getParam("deceleration_limits", decelerationLimits))
      {
        if (decelerationLimits.size() != TWIST_SIZE)
        {
          ROS_ERROR_STREAM("Deceleration configuration must be of size " << TWIST_SIZE <<
            ". Provided config was of size " << decelerationLimits.size() << ". No control term will be used.");
          useControl_ = false;
        }
      }
      else
      {
        ROS_INFO_STREAM("use_control is set to true, but no deceleration_limits specified. Will use acceleration "
          "limits.");
        decelerationLimits = accelerationLimits;
      }

      if (nhLocal_.getParam("deceleration_gains", decelerationGains))
      {
        const int size = decelerationGains.size();
        if (size != TWIST_SIZE)
        {
          ROS_ERROR_STREAM("Deceleration gain configuration must be of size " << TWIST_SIZE <<
            ". Provided config was of size " << size << ". All gains will be assumed to be 1.");
          std::fill_n(decelerationGains.begin(), std::min(size, TWIST_SIZE), 1.0);
          decelerationGains.resize(TWIST_SIZE, 1.0);
        }
      }
      else
      {
        ROS_INFO_STREAM("use_control is set to true, but no deceleration_gains specified. Will use acceleration "
          "gains.");
        decelerationGains = accelerationGains;
      }
    }

    bool dynamicProcessNoiseCovariance = false;
    nhLocal_.param("dynamic_process_noise_covariance", dynamicProcessNoiseCovariance, false);
    filter_.setUseDynamicProcessNoiseCovariance(dynamicProcessNoiseCovariance);

    std::vector<double> initialState(STATE_SIZE, 0.0);
    if (nhLocal_.getParam("initial_state", initialState))
    {
      if (initialState.size() != STATE_SIZE)
      {
        ROS_ERROR_STREAM("Initial state must be of size " << STATE_SIZE << ". Provided config was of size " <<
          initialState.size() << ". The initial state will be ignored.");
      }
      else
      {
        Eigen::Map<Eigen::VectorXd> eigenState(initialState.data(), initialState.size());
        filter_.setState(eigenState);
      }
    }

    // Check if the filter should start or not
    nhLocal_.param("disabled_at_startup", disabledAtStartup_, false);
    enabled_ = !disabledAtStartup_;

    // Check if tf warnings should be suppressed
    nh_.getParam("/silent_tf_failure", tfSilentFailure_);

    // Debugging writes to file
    RF_DEBUG("tf_prefix is " << tfPrefix <<
             "\nmap_frame is " << mapFrameId_ <<
             "\nodom_frame is " << odomFrameId_ <<
             "\nbase_link_frame is " << baseLinkFrameId_ <<
             "\base_link_frame_output is " << baseLinkOutputFrameId_ <<
             "\nworld_frame is " << worldFrameId_ <<
             "\ntransform_time_offset is " << tfTimeOffset_.toSec() <<
             "\ntransform_timeout is " << tfTimeout_.toSec() <<
             "\nfrequency is " << frequency_ <<
             "\nsensor_timeout is " << filter_.getSensorTimeout() <<
             "\ntwo_d_mode is " << std::boolalpha << twoDMode_ <<
             "\nsmooth_lagged_data is " << std::boolalpha << smoothLaggedData_ <<
             "\nhistory_length is " << historyLength_ <<
             "\nuse_control is " << std::boolalpha << useControl_ <<
             "\nstamped_control is " << std::boolalpha << stampedControl <<
             "\ncontrol_config is " << controlUpdateVector <<
             "\ncontrol_timeout is " << controlTimeout <<
             "\nacceleration_limits are " << accelerationLimits <<
             "\nacceleration_gains are " << accelerationGains <<
             "\ndeceleration_limits are " << decelerationLimits <<
             "\ndeceleration_gains are " << decelerationGains <<
             "\ninitial state is " << filter_.getState() <<
             "\ndynamic_process_noise_covariance is " << std::boolalpha << dynamicProcessNoiseCovariance <<
             "\npermit_corrected_publication is " << std::boolalpha << permitCorrectedPublication_ <<
             "\nprint_diagnostics is " << std::boolalpha << printDiagnostics_ <<
             "\nsuppress tf warnings is " << std::boolalpha << tfSilentFailure_ << "\n" "\n");

    // Create a subscriber for manually setting/resetting pose
    setPoseSub_ = nh_.subscribe("set_pose",
                                1,
                                &RosFilter<T>::setPoseCallback,
                                this, ros::TransportHints().tcpNoDelay(false));

    // Create a service for manually setting/resetting pose
    setPoseSrv_ = nh_.advertiseService("set_pose", &RosFilter<T>::setPoseSrvCallback, this);

    // Create a service for manually enabling the filter
    enableFilterSrv_ = nhLocal_.advertiseService("enable", &RosFilter<T>::enableFilterSrvCallback, this);

    // Create a service for toggling processing new measurements while still publishing
    toggleFilterProcessingSrv_ =
      nhLocal_.advertiseService("toggle", &RosFilter<T>::toggleFilterProcessingCallback, this);

    // Init the last measurement time so we don't get a huge initial delta
    filter_.setLastMeasurementTime(ros::Time::now().toSec());

    // Now pull in each topic to which we want to subscribe.
    // Start with odom.
    size_t topicInd = 0;
    bool moreParams = false;
    do
    {
      // Build the string in the form of "odomX", where X is the odom topic number,
      // then check if we have any parameters with that value. Users need to make
      // sure they don't have gaps in their configs (e.g., odom0 and then odom2)
      std::stringstream ss;
      ss << "odom" << topicInd++;
      std::string odomTopicName = ss.str();
      moreParams = nhLocal_.hasParam(odomTopicName);

      if (moreParams)
      {
        // Determine if we want to integrate this sensor differentially
        bool differential;
        nhLocal_.param(odomTopicName + std::string("_differential"), differential, false);

        // Determine if we want to integrate this sensor relatively
        bool relative;
        nhLocal_.param(odomTopicName + std::string("_relative"), relative, false);

        if (relative && differential)
        {
          ROS_WARN_STREAM("Both " << odomTopicName << "_differential" << " and " << odomTopicName <<
                          "_relative were set to true. Using differential mode.");

          relative = false;
        }

        // Consider odometry transformation from the child_frame_id instead of the base_link_frame_id
        bool pose_use_child_frame;
        nhLocal_.param(odomTopicName + std::string("_pose_use_child_frame"), pose_use_child_frame, false);

          std::string odomTopic;
        nhLocal_.getParam(odomTopicName, odomTopic);

        // Check for pose rejection threshold
        double poseMahalanobisThresh;
        nhLocal_.param(odomTopicName + std::string("_pose_rejection_threshold"),
                       poseMahalanobisThresh,
                       std::numeric_limits<double>::max());

        // Check for twist rejection threshold
        double twistMahalanobisThresh;
        nhLocal_.param(odomTopicName + std::string("_twist_rejection_threshold"),
                       twistMahalanobisThresh,
                       std::numeric_limits<double>::max());

        // Now pull in its boolean update vector configuration. Create separate vectors for pose
        // and twist data, and then zero out the opposite values in each vector (no pose data in
        // the twist update vector and vice-versa).
        std::vector<int> updateVec = loadUpdateConfig(odomTopicName);
        std::vector<int> poseUpdateVec = updateVec;
        std::fill(poseUpdateVec.begin() + POSITION_V_OFFSET, poseUpdateVec.begin() + POSITION_V_OFFSET + TWIST_SIZE, 0);
        std::vector<int> twistUpdateVec = updateVec;
        std::fill(twistUpdateVec.begin() + POSITION_OFFSET, twistUpdateVec.begin() + POSITION_OFFSET + POSE_SIZE, 0);

        int poseUpdateSum = std::accumulate(poseUpdateVec.begin(), poseUpdateVec.end(), 0);
        int twistUpdateSum = std::accumulate(twistUpdateVec.begin(), twistUpdateVec.end(), 0);
        int odomQueueSize = 1;
        nhLocal_.param(odomTopicName + "_queue_size", odomQueueSize, 1);

        const CallbackData poseCallbackData(odomTopicName + "_pose", poseUpdateVec, poseUpdateSum, differential,
          relative, pose_use_child_frame, poseMahalanobisThresh);
        const CallbackData twistCallbackData(odomTopicName + "_twist", twistUpdateVec, twistUpdateSum, false, false,
          false, twistMahalanobisThresh);

        bool nodelayOdom = false;
        nhLocal_.param(odomTopicName + "_nodelay", nodelayOdom, false);

        // Store the odometry topic subscribers so they don't go out of scope.
        if (poseUpdateSum + twistUpdateSum > 0)
        {
          topicSubs_.push_back(
            nh_.subscribe<nav_msgs::Odometry>(odomTopic, odomQueueSize,
              boost::bind(&RosFilter::odometryCallback, this, _1, odomTopicName, poseCallbackData, twistCallbackData),
              ros::VoidPtr(), ros::TransportHints().tcpNoDelay(nodelayOdom)));
        }
        else
        {
          std::stringstream stream;
          stream << odomTopic << " is listed as an input topic, but all update variables are false";

          addDiagnostic(diagnostic_msgs::DiagnosticStatus::WARN,
                        odomTopic + "_configuration",
                        stream.str(),
                        true);
        }

        if (poseUpdateSum > 0)
        {
          if (differential)
          {
            twistVarCounts[StateMemberVx] += poseUpdateVec[StateMemberX];
            twistVarCounts[StateMemberVy] += poseUpdateVec[StateMemberY];
            twistVarCounts[StateMemberVz] += poseUpdateVec[StateMemberZ];
            twistVarCounts[StateMemberVroll] += poseUpdateVec[StateMemberRoll];
            twistVarCounts[StateMemberVpitch] += poseUpdateVec[StateMemberPitch];
            twistVarCounts[StateMemberVyaw] += poseUpdateVec[StateMemberYaw];
          }
          else
          {
            absPoseVarCounts[StateMemberX] += poseUpdateVec[StateMemberX];
            absPoseVarCounts[StateMemberY] += poseUpdateVec[StateMemberY];
            absPoseVarCounts[StateMemberZ] += poseUpdateVec[StateMemberZ];
            absPoseVarCounts[StateMemberRoll] += poseUpdateVec[StateMemberRoll];
            absPoseVarCounts[StateMemberPitch] += poseUpdateVec[StateMemberPitch];
            absPoseVarCounts[StateMemberYaw] += poseUpdateVec[StateMemberYaw];
          }
        }

        if (twistUpdateSum > 0)
        {
          twistVarCounts[StateMemberVx] += twistUpdateVec[StateMemberVx];
          twistVarCounts[StateMemberVy] += twistUpdateVec[StateMemberVx];
          twistVarCounts[StateMemberVz] += twistUpdateVec[StateMemberVz];
          twistVarCounts[StateMemberVroll] += twistUpdateVec[StateMemberVroll];
          twistVarCounts[StateMemberVpitch] += twistUpdateVec[StateMemberVpitch];
          twistVarCounts[StateMemberVyaw] += twistUpdateVec[StateMemberVyaw];
        }

        RF_DEBUG("Subscribed to " << odomTopic << " (" << odomTopicName << ")\n\t" <<
                 odomTopicName << "_differential is " << (differential ? "true" : "false") << "\n\t" <<
                 odomTopicName << "_pose_rejection_threshold is " << poseMahalanobisThresh << "\n\t" <<
                 odomTopicName << "_twist_rejection_threshold is " << twistMahalanobisThresh << "\n\t" <<
                 odomTopicName << "_queue_size is " << odomQueueSize << "\n\t" <<
                 odomTopicName << " pose update vector is " << poseUpdateVec << "\t"<<
                 odomTopicName << " twist update vector is " << twistUpdateVec);
      }
    }
    while (moreParams);

    // Repeat for pose
    topicInd = 0;
    moreParams = false;
    do
    {
      std::stringstream ss;
      ss << "pose" << topicInd++;
      std::string poseTopicName = ss.str();
      moreParams = nhLocal_.hasParam(poseTopicName);

      if (moreParams)
      {
        bool differential;
        nhLocal_.param(poseTopicName + std::string("_differential"), differential, false);

        // Determine if we want to integrate this sensor relatively
        bool relative;
        nhLocal_.param(poseTopicName + std::string("_relative"), relative, false);

        if (relative && differential)
        {
          ROS_WARN_STREAM("Both " << poseTopicName << "_differential" << " and " << poseTopicName <<
                          "_relative were set to true. Using differential mode.");

          relative = false;
        }

        std::string poseTopic;
        nhLocal_.getParam(poseTopicName, poseTopic);

        // Check for pose rejection threshold
        double poseMahalanobisThresh;
        nhLocal_.param(poseTopicName + std::string("_rejection_threshold"),
                       poseMahalanobisThresh,
                       std::numeric_limits<double>::max());

        int poseQueueSize = 1;
        nhLocal_.param(poseTopicName + "_queue_size", poseQueueSize, 1);

        bool nodelayPose = false;
        nhLocal_.param(poseTopicName + "_nodelay", nodelayPose, false);

        // Pull in the sensor's config, zero out values that are invalid for the pose type
        std::vector<int> poseUpdateVec = loadUpdateConfig(poseTopicName);
        std::fill(poseUpdateVec.begin() + POSITION_V_OFFSET,
                  poseUpdateVec.begin() + POSITION_V_OFFSET + TWIST_SIZE,
                  0);
        std::fill(poseUpdateVec.begin() + POSITION_A_OFFSET,
                  poseUpdateVec.begin() + POSITION_A_OFFSET + ACCELERATION_SIZE,
                  0);

        int poseUpdateSum = std::accumulate(poseUpdateVec.begin(), poseUpdateVec.end(), 0);

        if (poseUpdateSum > 0)
        {
          const CallbackData callbackData(poseTopicName, poseUpdateVec, poseUpdateSum, differential, relative,
            false, poseMahalanobisThresh);

          topicSubs_.push_back(
            nh_.subscribe<geometry_msgs::PoseWithCovarianceStamped>(poseTopic, poseQueueSize,
              boost::bind(&RosFilter::poseCallback, this, _1, callbackData, worldFrameId_, baseLinkFrameId_, false),
              ros::VoidPtr(), ros::TransportHints().tcpNoDelay(nodelayPose)));

          if (differential)
          {
            twistVarCounts[StateMemberVx] += poseUpdateVec[StateMemberX];
            twistVarCounts[StateMemberVy] += poseUpdateVec[StateMemberY];
            twistVarCounts[StateMemberVz] += poseUpdateVec[StateMemberZ];
            twistVarCounts[StateMemberVroll] += poseUpdateVec[StateMemberRoll];
            twistVarCounts[StateMemberVpitch] += poseUpdateVec[StateMemberPitch];
            twistVarCounts[StateMemberVyaw] += poseUpdateVec[StateMemberYaw];
          }
          else
          {
            absPoseVarCounts[StateMemberX] += poseUpdateVec[StateMemberX];
            absPoseVarCounts[StateMemberY] += poseUpdateVec[StateMemberY];
            absPoseVarCounts[StateMemberZ] += poseUpdateVec[StateMemberZ];
            absPoseVarCounts[StateMemberRoll] += poseUpdateVec[StateMemberRoll];
            absPoseVarCounts[StateMemberPitch] += poseUpdateVec[StateMemberPitch];
            absPoseVarCounts[StateMemberYaw] += poseUpdateVec[StateMemberYaw];
          }
        }
        else
        {
          ROS_WARN_STREAM("Warning: " << poseTopic << " is listed as an input topic, "
                          "but all pose update variables are false");
        }

        RF_DEBUG("Subscribed to " << poseTopic << " (" << poseTopicName << ")\n\t" <<
                 poseTopicName << "_differential is " << (differential ? "true" : "false") << "\n\t" <<
                 poseTopicName << "_rejection_threshold is " << poseMahalanobisThresh << "\n\t" <<
                 poseTopicName << "_queue_size is " << poseQueueSize << "\n\t" <<
                 poseTopicName << " update vector is " << poseUpdateVec);
      }
    }
    while (moreParams);

    // Repeat for twist
    topicInd = 0;
    moreParams = false;
    do
    {
      std::stringstream ss;
      ss << "twist" << topicInd++;
      std::string twistTopicName = ss.str();
      moreParams = nhLocal_.hasParam(twistTopicName);

      if (moreParams)
      {
        std::string twistTopic;
        nhLocal_.getParam(twistTopicName, twistTopic);

        // Check for twist rejection threshold
        double twistMahalanobisThresh;
        nhLocal_.param(twistTopicName + std::string("_rejection_threshold"),
                       twistMahalanobisThresh,
                       std::numeric_limits<double>::max());

        int twistQueueSize = 1;
        nhLocal_.param(twistTopicName + "_queue_size", twistQueueSize, 1);

        bool nodelayTwist = false;
        nhLocal_.param(twistTopicName + "_nodelay", nodelayTwist, false);

        // Pull in the sensor's config, zero out values that are invalid for the twist type
        std::vector<int> twistUpdateVec = loadUpdateConfig(twistTopicName);
        std::fill(twistUpdateVec.begin() + POSITION_OFFSET, twistUpdateVec.begin() + POSITION_OFFSET + POSE_SIZE, 0);

        int twistUpdateSum = std::accumulate(twistUpdateVec.begin(), twistUpdateVec.end(), 0);

        if (twistUpdateSum > 0)
        {
          const CallbackData callbackData(twistTopicName, twistUpdateVec, twistUpdateSum, false, false,
            false, twistMahalanobisThresh);

          topicSubs_.push_back(
            nh_.subscribe<geometry_msgs::TwistWithCovarianceStamped>(twistTopic, twistQueueSize,
              boost::bind(&RosFilter<T>::twistCallback, this, _1, callbackData, baseLinkFrameId_),
              ros::VoidPtr(), ros::TransportHints().tcpNoDelay(nodelayTwist)));

          twistVarCounts[StateMemberVx] += twistUpdateVec[StateMemberVx];
          twistVarCounts[StateMemberVy] += twistUpdateVec[StateMemberVy];
          twistVarCounts[StateMemberVz] += twistUpdateVec[StateMemberVz];
          twistVarCounts[StateMemberVroll] += twistUpdateVec[StateMemberVroll];
          twistVarCounts[StateMemberVpitch] += twistUpdateVec[StateMemberVpitch];
          twistVarCounts[StateMemberVyaw] += twistUpdateVec[StateMemberVyaw];
        }
        else
        {
          ROS_WARN_STREAM("Warning: " << twistTopic << " is listed as an input topic, "
                          "but all twist update variables are false");
        }

        RF_DEBUG("Subscribed to " << twistTopic << " (" << twistTopicName << ")\n\t" <<
                 twistTopicName << "_rejection_threshold is " << twistMahalanobisThresh << "\n\t" <<
                 twistTopicName << "_queue_size is " << twistQueueSize << "\n\t" <<
                 twistTopicName << " update vector is " << twistUpdateVec);
      }
    }
    while (moreParams);

    // Repeat for IMU
    topicInd = 0;
    moreParams = false;
    do
    {
      std::stringstream ss;
      ss << "imu" << topicInd++;
      std::string imuTopicName = ss.str();
      moreParams = nhLocal_.hasParam(imuTopicName);

      if (moreParams)
      {
        bool differential;
        nhLocal_.param(imuTopicName + std::string("_differential"), differential, false);

        // Determine if we want to integrate this sensor relatively
        bool relative;
        nhLocal_.param(imuTopicName + std::string("_relative"), relative, false);

        if (relative && differential)
        {
          ROS_WARN_STREAM("Both " << imuTopicName << "_differential" << " and " << imuTopicName <<
                          "_relative were set to true. Using differential mode.");

          relative = false;
        }

        std::string imuTopic;
        nhLocal_.getParam(imuTopicName, imuTopic);

        // Check for pose rejection threshold
        double poseMahalanobisThresh;
        nhLocal_.param(imuTopicName + std::string("_pose_rejection_threshold"),
                       poseMahalanobisThresh,
                       std::numeric_limits<double>::max());

        // Check for angular velocity rejection threshold
        double twistMahalanobisThresh;
        std::string imuTwistRejectionName =
          imuTopicName + std::string("_twist_rejection_threshold");
        nhLocal_.param(imuTwistRejectionName, twistMahalanobisThresh, std::numeric_limits<double>::max());

        // Check for acceleration rejection threshold
        double accelMahalanobisThresh;
        nhLocal_.param(imuTopicName + std::string("_linear_acceleration_rejection_threshold"),
                       accelMahalanobisThresh,
                       std::numeric_limits<double>::max());

        bool removeGravAcc = false;
        nhLocal_.param(imuTopicName + "_remove_gravitational_acceleration", removeGravAcc, false);
        removeGravitationalAcc_[imuTopicName + "_acceleration"] = removeGravAcc;

        // Now pull in its boolean update vector configuration and differential
        // update configuration (as this contains pose information)
        std::vector<int> updateVec = loadUpdateConfig(imuTopicName);

        // sanity checks for update config settings
        std::vector<int> positionUpdateVec(updateVec.begin() + POSITION_OFFSET,
                                           updateVec.begin() + POSITION_OFFSET + POSITION_SIZE);
        int positionUpdateSum = std::accumulate(positionUpdateVec.begin(), positionUpdateVec.end(), 0);
        if (positionUpdateSum > 0)
        {
          ROS_WARN_STREAM("Warning: Some position entries in parameter " << imuTopicName << "_config are listed true, "
                          "but sensor_msgs/Imu contains no information about position");
        }
        std::vector<int> linearVelocityUpdateVec(updateVec.begin() + POSITION_V_OFFSET,
                                                 updateVec.begin() + POSITION_V_OFFSET + LINEAR_VELOCITY_SIZE);
        int linearVelocityUpdateSum = std::accumulate(linearVelocityUpdateVec.begin(),
                                                      linearVelocityUpdateVec.end(),
                                                      0);
        if (linearVelocityUpdateSum > 0)
        {
          ROS_WARN_STREAM("Warning: Some linear velocity entries in parameter " << imuTopicName << "_config are listed "
                          "true, but an sensor_msgs/Imu contains no information about linear velocities");
        }

        std::vector<int> poseUpdateVec = updateVec;
        // IMU message contains no information about position, filter everything except orientation
        std::fill(poseUpdateVec.begin() + POSITION_OFFSET,
                  poseUpdateVec.begin() + POSITION_OFFSET + POSITION_SIZE,
                  0);
        std::fill(poseUpdateVec.begin() + POSITION_V_OFFSET,
                  poseUpdateVec.begin() + POSITION_V_OFFSET + TWIST_SIZE,
                  0);
        std::fill(poseUpdateVec.begin() + POSITION_A_OFFSET,
                  poseUpdateVec.begin() + POSITION_A_OFFSET + ACCELERATION_SIZE,
                  0);

        std::vector<int> twistUpdateVec = updateVec;
        // IMU message contains no information about linear speeds, filter everything except angular velocity
        std::fill(twistUpdateVec.begin() + POSITION_OFFSET,
                  twistUpdateVec.begin() + POSITION_OFFSET + POSE_SIZE,
                  0);
        std::fill(twistUpdateVec.begin() + POSITION_V_OFFSET,
                  twistUpdateVec.begin() + POSITION_V_OFFSET + LINEAR_VELOCITY_SIZE,
                  0);
        std::fill(twistUpdateVec.begin() + POSITION_A_OFFSET,
                  twistUpdateVec.begin() + POSITION_A_OFFSET + ACCELERATION_SIZE,
                  0);

        std::vector<int> accelUpdateVec = updateVec;
        std::fill(accelUpdateVec.begin() + POSITION_OFFSET,
                  accelUpdateVec.begin() + POSITION_OFFSET + POSE_SIZE,
                  0);
        std::fill(accelUpdateVec.begin() + POSITION_V_OFFSET,
                  accelUpdateVec.begin() + POSITION_V_OFFSET + TWIST_SIZE,
                  0);

        int poseUpdateSum = std::accumulate(poseUpdateVec.begin(), poseUpdateVec.end(), 0);
        int twistUpdateSum = std::accumulate(twistUpdateVec.begin(), twistUpdateVec.end(), 0);
        int accelUpdateSum = std::accumulate(accelUpdateVec.begin(), accelUpdateVec.end(), 0);

        // Check if we're using control input for any of the acceleration variables; turn off if so
        if (static_cast<bool>(controlUpdateVector[ControlMemberVx]) && static_cast<bool>(accelUpdateVec[StateMemberAx]))
        {
          ROS_WARN_STREAM("X acceleration is being measured from IMU; X velocity control input is disabled");
          controlUpdateVector[ControlMemberVx] = 0;
        }
        if (static_cast<bool>(controlUpdateVector[ControlMemberVy]) && static_cast<bool>(accelUpdateVec[StateMemberAy]))
        {
          ROS_WARN_STREAM("Y acceleration is being measured from IMU; Y velocity control input is disabled");
          controlUpdateVector[ControlMemberVy] = 0;
        }
        if (static_cast<bool>(controlUpdateVector[ControlMemberVz]) && static_cast<bool>(accelUpdateVec[StateMemberAz]))
        {
          ROS_WARN_STREAM("Z acceleration is being measured from IMU; Z velocity control input is disabled");
          controlUpdateVector[ControlMemberVz] = 0;
        }

        int imuQueueSize = 1;
        nhLocal_.param(imuTopicName + "_queue_size", imuQueueSize, 1);

        bool nodelayImu = false;
        nhLocal_.param(imuTopicName + "_nodelay", nodelayImu, false);

        if (poseUpdateSum + twistUpdateSum + accelUpdateSum > 0)
        {
          const CallbackData poseCallbackData(imuTopicName + "_pose", poseUpdateVec, poseUpdateSum, differential,
            relative, false, poseMahalanobisThresh);
          const CallbackData twistCallbackData(imuTopicName + "_twist", twistUpdateVec, twistUpdateSum, differential,
            relative, false, twistMahalanobisThresh);
          const CallbackData accelCallbackData(imuTopicName + "_acceleration", accelUpdateVec, accelUpdateSum,
            differential, relative, false, accelMahalanobisThresh);

          topicSubs_.push_back(
            nh_.subscribe<sensor_msgs::Imu>(imuTopic, imuQueueSize,
              boost::bind(&RosFilter<T>::imuCallback, this, _1, imuTopicName, poseCallbackData, twistCallbackData,
                accelCallbackData), ros::VoidPtr(), ros::TransportHints().tcpNoDelay(nodelayImu)));
        }
        else
        {
          ROS_WARN_STREAM("Warning: " << imuTopic << " is listed as an input topic, "
                          "but all its update variables are false");
        }

        if (poseUpdateSum > 0)
        {
          if (differential)
          {
            twistVarCounts[StateMemberVroll] += poseUpdateVec[StateMemberRoll];
            twistVarCounts[StateMemberVpitch] += poseUpdateVec[StateMemberPitch];
            twistVarCounts[StateMemberVyaw] += poseUpdateVec[StateMemberYaw];
          }
          else
          {
            absPoseVarCounts[StateMemberRoll] += poseUpdateVec[StateMemberRoll];
            absPoseVarCounts[StateMemberPitch] += poseUpdateVec[StateMemberPitch];
            absPoseVarCounts[StateMemberYaw] += poseUpdateVec[StateMemberYaw];
          }
        }

        if (twistUpdateSum > 0)
        {
          twistVarCounts[StateMemberVroll] += twistUpdateVec[StateMemberVroll];
          twistVarCounts[StateMemberVpitch] += twistUpdateVec[StateMemberVpitch];
          twistVarCounts[StateMemberVyaw] += twistUpdateVec[StateMemberVyaw];
        }

        RF_DEBUG("Subscribed to " << imuTopic << " (" << imuTopicName << ")\n\t" <<
                 imuTopicName << "_differential is " << (differential ? "true" : "false") << "\n\t" <<
                 imuTopicName << "_pose_rejection_threshold is " << poseMahalanobisThresh << "\n\t" <<
                 imuTopicName << "_twist_rejection_threshold is " << twistMahalanobisThresh << "\n\t" <<
                 imuTopicName << "_linear_acceleration_rejection_threshold is " << accelMahalanobisThresh << "\n\t" <<
                 imuTopicName << "_remove_gravitational_acceleration is " <<
                                 (removeGravAcc ? "true" : "false") << "\n\t" <<
                 imuTopicName << "_queue_size is " << imuQueueSize << "\n\t" <<
                 imuTopicName << " pose update vector is " << poseUpdateVec << "\t"<<
                 imuTopicName << " twist update vector is " << twistUpdateVec << "\t" <<
                 imuTopicName << " acceleration update vector is " << accelUpdateVec);
      }
    }
    while (moreParams);
    angular_acceleration_cov_.resize(ORIENTATION_SIZE, ORIENTATION_SIZE);
    angular_acceleration_cov_.setZero();

    // Now that we've checked if IMU linear acceleration is being used, we can determine our final control parameters
    if (useControl_ && std::accumulate(controlUpdateVector.begin(), controlUpdateVector.end(), 0) == 0)
    {
      ROS_ERROR_STREAM("use_control is set to true, but control_config has only false values. No control term "
        "will be used.");
      useControl_ = false;
    }

    // If we're using control, set the parameters and create the necessary subscribers
    if (useControl_)
    {
      latestControl_.resize(TWIST_SIZE);
      latestControl_.setZero();

      filter_.setControlParams(controlUpdateVector, controlTimeout, accelerationLimits, accelerationGains,
        decelerationLimits, decelerationGains);

      if (stampedControl)
      {
        controlSub_ = nh_.subscribe<geometry_msgs::TwistStamped>("cmd_vel", 1, &RosFilter<T>::controlCallback, this);
      }
      else
      {
        controlSub_ = nh_.subscribe<geometry_msgs::Twist>("cmd_vel", 1, &RosFilter<T>::controlCallback, this);
      }
    }

    /* Warn users about:
    *    1. Multiple non-differential input sources
    *    2. No absolute *or* velocity measurements for pose variables
    */
    if (printDiagnostics_)
    {
      for (int stateVar = StateMemberX; stateVar <= StateMemberYaw; ++stateVar)
      {
        if (absPoseVarCounts[static_cast<StateMembers>(stateVar)] > 1)
        {
          std::stringstream stream;
          stream <<  absPoseVarCounts[static_cast<StateMembers>(stateVar - POSITION_OFFSET)] <<
              " absolute pose inputs detected for " << stateVariableNames_[stateVar] <<
              ". This may result in oscillations. Please ensure that your variances for each "
              "measured variable are set appropriately.";

          addDiagnostic(diagnostic_msgs::DiagnosticStatus::WARN,
                        stateVariableNames_[stateVar] + "_configuration",
                        stream.str(),
                        true);
        }
        else if (absPoseVarCounts[static_cast<StateMembers>(stateVar)] == 0)
        {
          if ((static_cast<StateMembers>(stateVar) == StateMemberX &&
               twistVarCounts[static_cast<StateMembers>(StateMemberVx)] == 0) ||
              (static_cast<StateMembers>(stateVar) == StateMemberY &&
               twistVarCounts[static_cast<StateMembers>(StateMemberVy)] == 0) ||
              (static_cast<StateMembers>(stateVar) == StateMemberZ &&
               twistVarCounts[static_cast<StateMembers>(StateMemberVz)] == 0 &&
               twoDMode_ == false) ||
              (static_cast<StateMembers>(stateVar) == StateMemberRoll &&
               twistVarCounts[static_cast<StateMembers>(StateMemberVroll)] == 0 &&
               twoDMode_ == false) ||
              (static_cast<StateMembers>(stateVar) == StateMemberPitch &&
               twistVarCounts[static_cast<StateMembers>(StateMemberVpitch)] == 0 &&
               twoDMode_ == false) ||
              (static_cast<StateMembers>(stateVar) == StateMemberYaw &&
               twistVarCounts[static_cast<StateMembers>(StateMemberVyaw)] == 0))
          {
            std::stringstream stream;
            stream << "Neither " << stateVariableNames_[stateVar] << " nor its "
                      "velocity is being measured. This will result in unbounded "
                      "error growth and erratic filter behavior.";

            addDiagnostic(diagnostic_msgs::DiagnosticStatus::ERROR,
                          stateVariableNames_[stateVar] + "_configuration",
                          stream.str(),
                          true);
          }
        }
      }
    }

    // Load up the process noise covariance (from the launch file/parameter server)
    Eigen::MatrixXd processNoiseCovariance(STATE_SIZE, STATE_SIZE);
    processNoiseCovariance.setZero();
    XmlRpc::XmlRpcValue processNoiseCovarConfig;

    if (nhLocal_.hasParam("process_noise_covariance"))
    {
      try
      {
        nhLocal_.getParam("process_noise_covariance", processNoiseCovarConfig);

        ROS_ASSERT(processNoiseCovarConfig.getType() == XmlRpc::XmlRpcValue::TypeArray);

        int matSize = processNoiseCovariance.rows();

        for (int i = 0; i < matSize; i++)
        {
          for (int j = 0; j < matSize; j++)
          {
            try
            {
              // These matrices can cause problems if all the types
              // aren't specified with decimal points. Handle that
              // using string streams.
              std::ostringstream ostr;
              ostr << processNoiseCovarConfig[matSize * i + j];
              std::istringstream istr(ostr.str());
              istr >> processNoiseCovariance(i, j);
            }
            catch(XmlRpc::XmlRpcException &e)
            {
              throw e;
            }
            catch(...)
            {
              throw;
            }
          }
        }

        RF_DEBUG("Process noise covariance is:\n" << processNoiseCovariance << "\n");
      }
      catch (XmlRpc::XmlRpcException &e)
      {
        ROS_ERROR_STREAM("ERROR reading sensor config: " <<
                         e.getMessage() <<
                         " for process_noise_covariance (type: " <<
                         processNoiseCovarConfig.getType() << ")");
      }

      filter_.setProcessNoiseCovariance(processNoiseCovariance);
    }

    // Load up the process noise covariance (from the launch file/parameter server)
    Eigen::MatrixXd initialEstimateErrorCovariance(STATE_SIZE, STATE_SIZE);
    initialEstimateErrorCovariance.setZero();
    XmlRpc::XmlRpcValue estimateErrorCovarConfig;

    if (nhLocal_.hasParam("initial_estimate_covariance"))
    {
      try
      {
        nhLocal_.getParam("initial_estimate_covariance", estimateErrorCovarConfig);

        ROS_ASSERT(estimateErrorCovarConfig.getType() == XmlRpc::XmlRpcValue::TypeArray);

        int matSize = initialEstimateErrorCovariance.rows();

        for (int i = 0; i < matSize; i++)
        {
          for (int j = 0; j < matSize; j++)
          {
            try
            {
              // These matrices can cause problems if all the types
              // aren't specified with decimal points. Handle that
              // using string streams.
              std::ostringstream ostr;
              ostr << estimateErrorCovarConfig[matSize * i + j];
              std::istringstream istr(ostr.str());
              istr >> initialEstimateErrorCovariance(i, j);
            }
            catch(XmlRpc::XmlRpcException &e)
            {
              throw e;
            }
            catch(...)
            {
              throw;
            }
          }
        }

        RF_DEBUG("Initial estimate error covariance is:\n" << initialEstimateErrorCovariance << "\n");
      }
      catch (XmlRpc::XmlRpcException &e)
      {
        ROS_ERROR_STREAM("ERROR reading initial_estimate_covariance (type: " <<
                         estimateErrorCovarConfig.getType() <<
                         "): " <<
                         e.getMessage());
      }
      catch(...)
      {
        ROS_ERROR_STREAM(
          "ERROR reading initial_estimate_covariance (type: " << estimateErrorCovarConfig.getType() << ")");
      }

      filter_.setEstimateErrorCovariance(initialEstimateErrorCovariance);
    }
  }

  template<typename T>
  void RosFilter<T>::odometryCallback(const nav_msgs::Odometry::ConstPtr &msg, const std::string &topicName,
    const CallbackData &poseCallbackData, const CallbackData &twistCallbackData)
  {
    // If we've just reset the filter, then we want to ignore any messages
    // that arrive with an older timestamp
    if (msg->header.stamp <= lastSetPoseTime_)
    {
      std::stringstream stream;
      stream << "The " << topicName << " message has a timestamp equal to or before the last filter reset, " <<
                "this message will be ignored. This may indicate an empty or bad timestamp. (message time: " <<
                msg->header.stamp.toSec() << ")";
      addDiagnostic(diagnostic_msgs::DiagnosticStatus::WARN,
                    topicName + "_timestamp",
                    stream.str(),
                    false);
      RF_DEBUG("Received message that preceded the most recent pose reset. Ignoring...");

      return;
    }

    RF_DEBUG("------ RosFilter::odometryCallback (" << topicName << ") ------\n" << "Odometry message:\n" << *msg);

    if (poseCallbackData.updateSum_ > 0)
    {
      // Grab the pose portion of the message and pass it to the poseCallback
      geometry_msgs::PoseWithCovarianceStamped *posPtr = new geometry_msgs::PoseWithCovarianceStamped();
      posPtr->header = msg->header;
      posPtr->pose = msg->pose;  // Entire pose object, also copies covariance

      geometry_msgs::PoseWithCovarianceStampedConstPtr pptr(posPtr);
<<<<<<< HEAD
      poseCallback(pptr, poseCallbackData, odomFrameId_, false);
=======
      if (poseCallbackData.pose_use_child_frame_)
      {
        poseCallback(pptr, poseCallbackData, worldFrameId_, msg->child_frame_id, false);
      }
      else
      {
        poseCallback(pptr, poseCallbackData, worldFrameId_, baseLinkFrameId_, false);
      }
>>>>>>> 87b8d6bf
    }

    if (twistCallbackData.updateSum_ > 0)
    {
      // Grab the twist portion of the message and pass it to the twistCallback
      geometry_msgs::TwistWithCovarianceStamped *twistPtr = new geometry_msgs::TwistWithCovarianceStamped();
      twistPtr->header = msg->header;
      twistPtr->header.frame_id = msg->child_frame_id;
      twistPtr->twist = msg->twist;  // Entire twist object, also copies covariance

      geometry_msgs::TwistWithCovarianceStampedConstPtr tptr(twistPtr);
      twistCallback(tptr, twistCallbackData, baseLinkFrameId_);
    }

    RF_DEBUG("\n----- /RosFilter::odometryCallback (" << topicName << ") ------\n");
  }

  template<typename T>
  void RosFilter<T>::poseCallback(const geometry_msgs::PoseWithCovarianceStamped::ConstPtr &msg,
                                  const CallbackData &callbackData,
                                  const std::string &targetFrame,
                                  const std::string &poseSourceFrame,
                                  const bool imuData)
  {
    const std::string &topicName = callbackData.topicName_;

    // If we've just reset the filter, then we want to ignore any messages
    // that arrive with an older timestamp
    if (msg->header.stamp <= lastSetPoseTime_)
    {
      std::stringstream stream;
      stream << "The " << topicName << " message has a timestamp equal to or before the last filter reset, " <<
                "this message will be ignored. This may indicate an empty or bad timestamp. (message time: " <<
                msg->header.stamp.toSec() << ")";
      addDiagnostic(diagnostic_msgs::DiagnosticStatus::WARN,
                    topicName + "_timestamp",
                    stream.str(),
                    false);
      return;
    }

    RF_DEBUG("------ RosFilter::poseCallback (" << topicName << ") ------\n" <<
             "Pose message:\n" << *msg);

    // Put the initial value in the lastMessagTimes_ for this variable if it's empty
    if (lastMessageTimes_.count(topicName) == 0)
    {
      lastMessageTimes_.insert(std::pair<std::string, ros::Time>(topicName, msg->header.stamp));
    }

    // Make sure this message is newer than the last one
    if (msg->header.stamp >= lastMessageTimes_[topicName])
    {
      RF_DEBUG("Update vector for " << topicName << " is:\n" << callbackData.updateVector_);

      Eigen::VectorXd measurement(STATE_SIZE);
      Eigen::MatrixXd measurementCovariance(STATE_SIZE, STATE_SIZE);

      measurement.setZero();
      measurementCovariance.setZero();

      // Make sure we're actually updating at least one of these variables
      std::vector<int> updateVectorCorrected = callbackData.updateVector_;

      // Prepare the pose data for inclusion in the filter
      if (preparePose(msg,
                      topicName,
                      targetFrame,
                      poseSourceFrame,
                      callbackData.differential_,
                      callbackData.relative_,
                      imuData,
                      updateVectorCorrected,
                      measurement,
                      measurementCovariance))
      {
        // Store the measurement. Add a "pose" suffix so we know what kind of measurement
        // we're dealing with when we debug the core filter logic.
        enqueueMeasurement(topicName,
                           measurement,
                           measurementCovariance,
                           updateVectorCorrected,
                           callbackData.rejectionThreshold_,
                           msg->header.stamp);

        RF_DEBUG("Enqueued new measurement for " << topicName << "\n");
      }
      else
      {
        RF_DEBUG("Did *not* enqueue measurement for " << topicName << "\n");
      }

      lastMessageTimes_[topicName] = msg->header.stamp;

      RF_DEBUG("Last message time for " << topicName << " is now " <<
        lastMessageTimes_[topicName] << "\n");
    }
    else if (resetOnTimeJump_ && ros::Time::isSimTime())
    {
      reset();
    }
    else
    {
      std::stringstream stream;
      stream << "The " << topicName << " message has a timestamp before that of the previous message received," <<
                " this message will be ignored. This may indicate a bad timestamp. (message time: " <<
                msg->header.stamp.toSec() << ")";
      addDiagnostic(diagnostic_msgs::DiagnosticStatus::WARN,
                    topicName + "_timestamp",
                    stream.str(),
                    false);

      RF_DEBUG("Message is too old. Last message time for " << topicName << " is "
               << lastMessageTimes_[topicName] << ", current message time is "
               << msg->header.stamp << ".\n");
    }

    RF_DEBUG("\n----- /RosFilter::poseCallback (" << topicName << ") ------\n");
  }

  template<typename T>
  void RosFilter<T>::periodicUpdate(const ros::TimerEvent& event)
  {
    // Warn the user if the update took too long (> 2 cycles)
    const double loop_elapsed = (event.current_real - event.last_expected).toSec();
    if (loop_elapsed > 2./frequency_)
    {
      ROS_WARN_STREAM("Failed to meet update rate! Took " << std::setprecision(20) << loop_elapsed);
    }

    // Wait for the filter to be enabled
    if (!enabled_)
    {
      ROS_INFO_STREAM_ONCE("Filter is disabled. To enable it call the " << enableFilterSrv_.getService() <<
        " service");
      return;
    }

    ros::Time curTime = ros::Time::now();

    if (toggledOn_)
    {
      // Now we'll integrate any measurements we've received if requested, and update angular acceleration.
      integrateMeasurements(curTime);
      differentiateMeasurements(curTime);
    }
    else
    {
      // clear out measurements since we're not currently processing new entries
      clearMeasurementQueue();

      // Reset last measurement time so we don't get a large time delta on toggle on
      if (filter_.getInitializedStatus())
      {
        filter_.setLastMeasurementTime(ros::Time::now().toSec());
      }
    }

    // Get latest state and publish it
    nav_msgs::Odometry filteredPosition;

    bool corrected_data = false;

    if (getFilteredOdometryMessage(filteredPosition))
    {
      worldBaseLinkTransMsg_.transform = tf2::toMsg(tf2::Transform::getIdentity());
      worldBaseLinkTransMsg_.header.stamp = filteredPosition.header.stamp + tfTimeOffset_;
      worldBaseLinkTransMsg_.header.frame_id = filteredPosition.header.frame_id;
      worldBaseLinkTransMsg_.child_frame_id = filteredPosition.child_frame_id;

      worldBaseLinkTransMsg_.transform.translation.x = filteredPosition.pose.pose.position.x;
      worldBaseLinkTransMsg_.transform.translation.y = filteredPosition.pose.pose.position.y;
      worldBaseLinkTransMsg_.transform.translation.z = filteredPosition.pose.pose.position.z;
      worldBaseLinkTransMsg_.transform.rotation = filteredPosition.pose.pose.orientation;

      // the filteredPosition is the message containing the state and covariances: nav_msgs Odometry

      if (!validateFilterOutput(filteredPosition))
      {
        ROS_ERROR_STREAM("Critical Error, NaNs were detected in the output state of the filter." <<
              " This was likely due to poorly conditioned process, noise, or sensor covariances.");
      }

      // If we're trying to publish with the same time stamp, it means that we had a measurement get inserted into the
      // filter history, and our state estimate was updated after it was already published. As of ROS Noetic, TF2 will
      // issue warnings whenever this occurs, so we make this behavior optional.
      // Just for safety, we also check for the condition where the last published stamp is *later* than this stamp.
      // This should never happen, but we should handle the case anyway.
      corrected_data = (!permitCorrectedPublication_ && lastPublishedStamp_ >= filteredPosition.header.stamp);

      // If the worldFrameId_ is the odomFrameId_ frame, then we can just send the transform. If the
      // worldFrameId_ is the mapFrameId_ frame, we'll have some work to do.
      if (publishTransform_ && !corrected_data)
      {
        if (filteredPosition.header.frame_id == odomFrameId_)
        {
          worldTransformBroadcaster_.sendTransform(worldBaseLinkTransMsg_);
        }
        else if (filteredPosition.header.frame_id == mapFrameId_)
        {
          /*
           * First, see these two references:
           * http://wiki.ros.org/tf/Overview/Using%20Published%20Transforms#lookupTransform
           * http://wiki.ros.org/geometry/CoordinateFrameConventions#Transform_Direction
           * We have a transform from mapFrameId_->baseLinkFrameId_, but it would actually transform
           * a given pose from baseLinkFrameId_->mapFrameId_. We then used lookupTransform, whose
           * first two arguments are target frame and source frame, to get a transform from
           * baseLinkFrameId_->odomFrameId_. However, this transform would actually transform data
           * from odomFrameId_->baseLinkFrameId_. Now imagine that we have a position in the
           * mapFrameId_ frame. First, we multiply it by the inverse of the
           * mapFrameId_->baseLinkFrameId, which will transform that data from mapFrameId_ to
           * baseLinkFrameId_. Now we want to go from baseLinkFrameId_->odomFrameId_, but the
           * transform we have takes data from odomFrameId_->baseLinkFrameId_, so we need its
           * inverse as well. We have now transformed our data from mapFrameId_ to odomFrameId_.
           * However, if we want other users to be able to do the same, we need to broadcast
           * the inverse of that entire transform.
          */

          tf2::Transform baseLinkOdomTrans;
          if (RosFilterUtilities::lookupTransformSafe(
                tfBuffer_,
                baseLinkFrameId_,
                odomFrameId_,
                filteredPosition.header.stamp,
                tfTimeout_,
                baseLinkOdomTrans))
          {
            tf2::Transform worldBaseLinkTrans;
            tf2::fromMsg(worldBaseLinkTransMsg_.transform, worldBaseLinkTrans);

            tf2::Transform mapOdomTrans;
            mapOdomTrans.mult(worldBaseLinkTrans, baseLinkOdomTrans);

            geometry_msgs::TransformStamped mapOdomTransMsg;
            mapOdomTransMsg.transform = tf2::toMsg(mapOdomTrans);
            mapOdomTransMsg.header.stamp = filteredPosition.header.stamp + tfTimeOffset_;
            mapOdomTransMsg.header.frame_id = mapFrameId_;
            mapOdomTransMsg.child_frame_id = odomFrameId_;

            worldTransformBroadcaster_.sendTransform(mapOdomTransMsg);
          }
          else
          {
            ROS_ERROR_STREAM_DELAYED_THROTTLE(5.0, "Could not obtain transform from " << odomFrameId_ <<
              "->" << baseLinkFrameId_);
          }
        }
        else
        {
          ROS_ERROR_STREAM("Odometry message frame_id was " << filteredPosition.header.frame_id <<
                           ", expected " << mapFrameId_ << " or " << odomFrameId_);
        }
      }

      // Fire off the position and the transform
      if (!corrected_data)
      {
        positionPub_.publish(filteredPosition);
      }

      // Retain the last published stamp so we can detect repeated transforms in future cycles
      lastPublishedStamp_ = filteredPosition.header.stamp;

      if (printDiagnostics_)
      {
        freqDiag_->tick();
      }
    }

    // Publish the acceleration if desired and filter is initialized
    geometry_msgs::AccelWithCovarianceStamped filteredAcceleration;
    if (publishAcceleration_ && getFilteredAccelMessage(filteredAcceleration) && !corrected_data)
    {
      accelPub_.publish(filteredAcceleration);
    }

    /* Diagnostics can behave strangely when playing back from bag
     * files and using simulated time, so we have to check for
     * time suddenly moving backwards as well as the standard
     * timeout criterion before publishing. */
    double diagDuration = (curTime - lastDiagTime_).toSec();
    if (printDiagnostics_ && (diagDuration >= diagnosticUpdater_.getPeriod() || diagDuration < 0.0))
    {
      diagnosticUpdater_.force_update();
      lastDiagTime_ = curTime;
    }

    // Clear out expired history data
    if (smoothLaggedData_)
    {
      clearExpiredHistory(filter_.getLastMeasurementTime() - historyLength_);
    }
  }

  template<typename T>
  void RosFilter<T>::setPoseCallback(const geometry_msgs::PoseWithCovarianceStamped::ConstPtr &msg)
  {
    RF_DEBUG("------ RosFilter::setPoseCallback ------\nPose message:\n" << *msg);

    ROS_INFO_STREAM("Received set_pose request with value\n" << *msg);

    std::string topicName("setPose");

    // Get rid of any initial poses (pretend we've never had a measurement)
    initialMeasurements_.clear();
    previousMeasurements_.clear();
    previousMeasurementCovariances_.clear();

    clearMeasurementQueue();

    filterStateHistory_.clear();
    measurementHistory_.clear();

    // Also set the last set pose time, so we ignore all messages
    // that occur before it
    lastSetPoseTime_ = msg->header.stamp;

    // Set the state vector to the reported pose
    Eigen::VectorXd measurement(STATE_SIZE);
    Eigen::MatrixXd measurementCovariance(STATE_SIZE, STATE_SIZE);
    std::vector<int> updateVector(STATE_SIZE, true);

    // We only measure pose variables, so initialize the vector to 0
    measurement.setZero();

    // Set this to the identity and let the message reset it
    measurementCovariance.setIdentity();
    measurementCovariance *= 1e-6;

    // Prepare the pose data (really just using this to transform it into the target frame).
    // Twist data is going to get zeroed out.
    // Since pose messages do not provide a child_frame_id, it defaults to baseLinkFrameId_
    preparePose(msg, topicName, worldFrameId_, baseLinkFrameId_, false, false,
                false, updateVector, measurement, measurementCovariance);

    // For the state
    filter_.setState(measurement);
    filter_.setEstimateErrorCovariance(measurementCovariance);

    filter_.setLastMeasurementTime(ros::Time::now().toSec());

    RF_DEBUG("\n------ /RosFilter::setPoseCallback ------\n");
  }

  template<typename T>
  bool RosFilter<T>::setPoseSrvCallback(robot_localization::SetPose::Request& request,
                          robot_localization::SetPose::Response&)
  {
    geometry_msgs::PoseWithCovarianceStamped::Ptr msg;
    msg = boost::make_shared<geometry_msgs::PoseWithCovarianceStamped>(request.pose);
    setPoseCallback(msg);

    return true;
  }

  template<typename T>
  bool RosFilter<T>::enableFilterSrvCallback(std_srvs::Empty::Request&,
                                             std_srvs::Empty::Response&)
  {
    RF_DEBUG("\n[" << ros::this_node::getName() << ":]" << " ------ /RosFilter::enableFilterSrvCallback ------\n");
    if (enabled_)
    {
      ROS_WARN_STREAM("[" << ros::this_node::getName() << ":] Asking for enabling filter service, but the filter was "
        "already enabled! Use param disabled_at_startup.");
    }
    else
    {
      ROS_INFO_STREAM("[" << ros::this_node::getName() << ":] Enabling filter...");
      enabled_ = true;
    }
    return true;
  }

  template<typename T>
  void RosFilter<T>::twistCallback(const geometry_msgs::TwistWithCovarianceStamped::ConstPtr &msg,
                                   const CallbackData &callbackData,
                                   const std::string &targetFrame)
  {
    const std::string &topicName = callbackData.topicName_;

    // If we've just reset the filter, then we want to ignore any messages
    // that arrive with an older timestamp
    if (msg->header.stamp <= lastSetPoseTime_)
    {
      std::stringstream stream;
      stream << "The " << topicName << " message has a timestamp equal to or before the last filter reset, " <<
                "this message will be ignored. This may indicate an empty or bad timestamp. (message time: " <<
                msg->header.stamp.toSec() << ")";
      addDiagnostic(diagnostic_msgs::DiagnosticStatus::WARN,
                    topicName + "_timestamp",
                    stream.str(),
                    false);
      return;
    }

    RF_DEBUG("------ RosFilter::twistCallback (" << topicName << ") ------\n"
             "Twist message:\n" << *msg);

    if (lastMessageTimes_.count(topicName) == 0)
    {
      lastMessageTimes_.insert(std::pair<std::string, ros::Time>(topicName, msg->header.stamp));
    }

    // Make sure this message is newer than the last one
    if (msg->header.stamp >= lastMessageTimes_[topicName])
    {
      RF_DEBUG("Update vector for " << topicName << " is:\n" << callbackData.updateVector_);

      Eigen::VectorXd measurement(STATE_SIZE);
      Eigen::MatrixXd measurementCovariance(STATE_SIZE, STATE_SIZE);

      measurement.setZero();
      measurementCovariance.setZero();

      // Make sure we're actually updating at least one of these variables
      std::vector<int> updateVectorCorrected = callbackData.updateVector_;

      // Prepare the twist data for inclusion in the filter
      if (prepareTwist(msg, topicName, targetFrame, updateVectorCorrected, measurement, measurementCovariance))
      {
        // Store the measurement. Add a "twist" suffix so we know what kind of measurement
        // we're dealing with when we debug the core filter logic.
        enqueueMeasurement(topicName,
                           measurement,
                           measurementCovariance,
                           updateVectorCorrected,
                           callbackData.rejectionThreshold_,
                           msg->header.stamp);

        RF_DEBUG("Enqueued new measurement for " << topicName << "_twist\n");
      }
      else
      {
        RF_DEBUG("Did *not* enqueue measurement for " << topicName << "_twist\n");
      }

      lastMessageTimes_[topicName] = msg->header.stamp;

      RF_DEBUG("Last message time for " << topicName << " is now " <<
        lastMessageTimes_[topicName] << "\n");
    }
    else if (resetOnTimeJump_ && ros::Time::isSimTime())
    {
      reset();
    }
    else
    {
      std::stringstream stream;
      stream << "The " << topicName << " message has a timestamp before that of the previous message received," <<
                " this message will be ignored. This may indicate a bad timestamp. (message time: " <<
                msg->header.stamp.toSec() << ")";
      addDiagnostic(diagnostic_msgs::DiagnosticStatus::WARN,
                    topicName + "_timestamp",
                    stream.str(),
                    false);

      RF_DEBUG("Message is too old. Last message time for " << topicName << " is " << lastMessageTimes_[topicName] <<
        ", current message time is " << msg->header.stamp << ".\n");
    }

    RF_DEBUG("\n----- /RosFilter::twistCallback (" << topicName << ") ------\n");
  }

  template<typename T>
  void RosFilter<T>::addDiagnostic(const int errLevel,
                                   const std::string &topicAndClass,
                                   const std::string &message,
                                   const bool staticDiag)
  {
    if (staticDiag)
    {
      staticDiagnostics_[topicAndClass] = message;
      staticDiagErrorLevel_ = std::max(staticDiagErrorLevel_, errLevel);
    }
    else
    {
      dynamicDiagnostics_[topicAndClass] = message;
      dynamicDiagErrorLevel_ = std::max(dynamicDiagErrorLevel_, errLevel);
    }
  }

  template<typename T>
  void RosFilter<T>::aggregateDiagnostics(diagnostic_updater::DiagnosticStatusWrapper &wrapper)
  {
    wrapper.clear();
    wrapper.clearSummary();

    int maxErrLevel = std::max(staticDiagErrorLevel_, dynamicDiagErrorLevel_);

    // Report the overall status
    switch (maxErrLevel)
    {
      case diagnostic_msgs::DiagnosticStatus::ERROR:
        wrapper.summary(maxErrLevel,
                        "Erroneous data or settings detected for a robot_localization state estimation node.");
        break;
      case diagnostic_msgs::DiagnosticStatus::WARN:
        wrapper.summary(maxErrLevel,
                        "Potentially erroneous data or settings detected for "
                        "a robot_localization state estimation node.");
        break;
      case diagnostic_msgs::DiagnosticStatus::STALE:
        wrapper.summary(maxErrLevel,
                        "The state of the robot_localization state estimation node is stale.");
        break;
      case diagnostic_msgs::DiagnosticStatus::OK:
        wrapper.summary(maxErrLevel,
                        "The robot_localization state estimation node appears to be functioning properly.");
        break;
      default:
        break;
    }

    // Aggregate all the static messages
    for (std::map<std::string, std::string>::iterator diagIt = staticDiagnostics_.begin();
        diagIt != staticDiagnostics_.end();
        ++diagIt)
    {
      wrapper.add(diagIt->first, diagIt->second);
    }

    // Aggregate all the dynamic messages, then clear them
    for (std::map<std::string, std::string>::iterator diagIt = dynamicDiagnostics_.begin();
        diagIt != dynamicDiagnostics_.end();
        ++diagIt)
    {
      wrapper.add(diagIt->first, diagIt->second);
    }
    dynamicDiagnostics_.clear();

    // Reset the warning level for the dynamic diagnostic messages
    dynamicDiagErrorLevel_ = diagnostic_msgs::DiagnosticStatus::OK;
  }

  template<typename T>
  void RosFilter<T>::copyCovariance(const double *arr,
                                    Eigen::MatrixXd &covariance,
                                    const std::string &topicName,
                                    const std::vector<int> &updateVector,
                                    const size_t offset,
                                    const size_t dimension)
  {
    for (size_t i = 0; i < dimension; i++)
    {
      for (size_t j = 0; j < dimension; j++)
      {
        covariance(i, j) = arr[dimension * i + j];

        if (printDiagnostics_)
        {
          std::string iVar = stateVariableNames_[offset + i];

          if (covariance(i, j) > 1e3 && (updateVector[offset  + i] || updateVector[offset  + j]))
          {
            std::string jVar = stateVariableNames_[offset + j];

            std::stringstream stream;
            stream << "The covariance at position (" << dimension * i + j << "), which corresponds to " <<
                (i == j ? iVar + " variance" : iVar + " and " + jVar + " covariance") <<
                ", the value is extremely large (" << covariance(i, j) << "), but the update vector for " <<
                (i == j ? iVar : iVar + " and/or " + jVar) << " is set to true. This may produce undesirable results.";

            addDiagnostic(diagnostic_msgs::DiagnosticStatus::WARN,
                          topicName + "_covariance",
                          stream.str(),
                          false);
          }
          else if (updateVector[i] && i == j && covariance(i, j) == 0)
          {
            std::stringstream stream;
            stream << "The covariance at position (" << dimension * i + j << "), which corresponds to " <<
                       iVar << " variance, was zero. This will be replaced with a small value to maintain filter "
                       "stability, but should be corrected at the message origin node.";

            addDiagnostic(diagnostic_msgs::DiagnosticStatus::WARN,
                          topicName + "_covariance",
                          stream.str(),
                          false);
          }
          else if (updateVector[i] && i == j && covariance(i, j) < 0)
          {
            std::stringstream stream;
            stream << "The covariance at position (" << dimension * i + j <<
                      "), which corresponds to " << iVar << " variance, was negative. This will be replaced with a "
                      "small positive value to maintain filter stability, but should be corrected at the message "
                      "origin node.";

            addDiagnostic(diagnostic_msgs::DiagnosticStatus::WARN,
                          topicName + "_covariance",
                          stream.str(),
                          false);
          }
        }
      }
    }
  }

  template<typename T>
  void RosFilter<T>::copyCovariance(const Eigen::MatrixXd &covariance,
                                 double *arr,
                                 const size_t dimension)
  {
    for (size_t i = 0; i < dimension; i++)
    {
      for (size_t j = 0; j < dimension; j++)
      {
        arr[dimension * i + j] = covariance(i, j);
      }
    }
  }

  template<typename T>
  std::vector<int> RosFilter<T>::loadUpdateConfig(const std::string &topicName)
  {
    XmlRpc::XmlRpcValue topicConfig;
    std::vector<int> updateVector(STATE_SIZE, 0);
    std::string topicConfigName = topicName + "_config";

    try
    {
      nhLocal_.getParam(topicConfigName, topicConfig);

      ROS_ASSERT(topicConfig.getType() == XmlRpc::XmlRpcValue::TypeArray);

      if (topicConfig.size() != STATE_SIZE)
      {
        ROS_WARN_STREAM("Configuration vector for " << topicConfigName << " should have 15 entries.");
      }

      for (int i = 0; i < topicConfig.size(); i++)
      {
        // The double cast looks strange, but we'll get exceptions if we
        // remove the cast to bool. vector<bool> is discouraged, so updateVector
        // uses integers.
        updateVector[i] = static_cast<int>(static_cast<bool>(topicConfig[i]));
      }
    }
    catch (XmlRpc::XmlRpcException &e)
    {
      ROS_FATAL_STREAM("Could not read sensor update configuration for topic " << topicName <<
                       " (type: " << topicConfig.getType() << ", expected: " << XmlRpc::XmlRpcValue::TypeArray
                       << "). Error was " << e.getMessage() << "\n");
    }

    return updateVector;
  }

  template<typename T>
  bool RosFilter<T>::prepareAcceleration(const sensor_msgs::Imu::ConstPtr &msg,
                           const std::string &topicName,
                           const std::string &targetFrame,
                           const bool relative,
                           std::vector<int> &updateVector,
                           Eigen::VectorXd &measurement,
                           Eigen::MatrixXd &measurementCovariance)
  {
    RF_DEBUG("------ RosFilter::prepareAcceleration (" << topicName << ") ------\n");

    // 1. Get the measurement into a vector
    tf2::Vector3 accTmp(msg->linear_acceleration.x,
                        msg->linear_acceleration.y,
                        msg->linear_acceleration.z);

    // Set relevant header info
    std::string msgFrame = (msg->header.frame_id == "" ? baseLinkFrameId_ : msg->header.frame_id);

    // 2. robot_localization lets users configure which variables from the sensor should be
    //    fused with the filter. This is specified at the sensor level. However, the data
    //    may go through transforms before being fused with the state estimate. In that case,
    //    we need to know which of the transformed variables came from the pre-transformed
    //    "approved" variables (i.e., the ones that had "true" in their xxx_config parameter).
    //    To do this, we create a pose from the original upate vector, which contains only
    //    zeros and ones. This pose goes through the same transforms as the measurement. The
    //    non-zero values that result will be used to modify the updateVector.
    tf2::Matrix3x3 maskAcc(updateVector[StateMemberAx], 0, 0,
                           0, updateVector[StateMemberAy], 0,
                           0, 0, updateVector[StateMemberAz]);

    // 3. We'll need to rotate the covariance as well
    Eigen::MatrixXd covarianceRotated(ACCELERATION_SIZE, ACCELERATION_SIZE);
    covarianceRotated.setZero();

    this->copyCovariance(&(msg->linear_acceleration_covariance[0]),
                         covarianceRotated,
                         topicName,
                         updateVector,
                         POSITION_A_OFFSET,
                         ACCELERATION_SIZE);

    RF_DEBUG("Original measurement as tf object: " << accTmp <<
             "\nOriginal update vector:\n" << updateVector <<
             "\nOriginal covariance matrix:\n" << covarianceRotated << "\n");

    // 4. We need to transform this into the target frame (probably base_link)
    // It's unlikely that we'll get a velocity measurement in another frame, but
    // we have to handle the situation.
    tf2::Transform targetFrameTrans;
    bool canTransform = RosFilterUtilities::lookupTransformSafe(tfBuffer_,
                                                                targetFrame,
                                                                msgFrame,
                                                                msg->header.stamp,
                                                                tfTimeout_,
                                                                targetFrameTrans,
                                                                tfSilentFailure_);

    if (canTransform)
    {
      const Eigen::VectorXd &state = filter_.getState();
      
      // Transform to correct frame
      tf2::Vector3 stateTwistRot(state(StateMemberVroll),
                                state(StateMemberVpitch),
                                state(StateMemberVyaw));
      accTmp = targetFrameTrans.getBasis() * accTmp + targetFrameTrans.getOrigin().cross(angular_acceleration_)
              - targetFrameTrans.getOrigin().cross(stateTwistRot).cross(stateTwistRot);

      // We don't know if the user has already handled the removal
      // of normal forces, so we use a parameter
      if (removeGravitationalAcc_[topicName])
      {
        tf2::Vector3 normAcc(0, 0, gravitationalAcc_);
        tf2::Transform trans;
        tf2::Vector3 rotNorm;

        if (::fabs(msg->orientation_covariance[0] + 1) < 1e-9)
        {
          // Imu message contains no orientation, so we should use orientation
          // from filter state to transform and remove acceleration
          tf2::Matrix3x3 stateTmp;
          stateTmp.setRPY(state(StateMemberRoll),
                          state(StateMemberPitch),
                          state(StateMemberYaw));

          // transform state orientation to IMU frame
          trans.setBasis(stateTmp * targetFrameTrans.getBasis());
          rotNorm = trans.getBasis().inverse() * normAcc;
        }
        else
        {
          tf2::Quaternion curAttitude;
          tf2::fromMsg(msg->orientation, curAttitude);
          if (fabs(curAttitude.length() - 1.0) > 0.01)
          {
            ROS_WARN_ONCE("An input was not normalized, this should NOT happen, but will normalize.");
            curAttitude.normalize();
          }
          if (relative){
            trans.setRotation(curAttitude);
            rotNorm = trans.getBasis().inverse() * normAcc;
          }
          else{
            rotNorm = targetFrameTrans.getBasis() * trans.getBasis().inverse() * normAcc;
          }
        }
        accTmp.setX(accTmp.getX() - rotNorm.getX());
        accTmp.setY(accTmp.getY() - rotNorm.getY());
        accTmp.setZ(accTmp.getZ() - rotNorm.getZ());

        RF_DEBUG("Orientation is " << trans.getRotation() <<
                 "Acceleration due to gravity is " << rotNorm <<
                 "After removing acceleration due to gravity, acceleration is " << accTmp << "\n");
      }

      maskAcc = targetFrameTrans.getBasis() * maskAcc;

      // Now use the mask values to determine which update vector values should be true
      updateVector[StateMemberAx] = static_cast<int>(
        maskAcc.getRow(StateMemberAx - POSITION_A_OFFSET).length() >= 1e-6);
      updateVector[StateMemberAy] = static_cast<int>(
        maskAcc.getRow(StateMemberAy - POSITION_A_OFFSET).length() >= 1e-6);
      updateVector[StateMemberAz] = static_cast<int>(
        maskAcc.getRow(StateMemberAz - POSITION_A_OFFSET).length() >= 1e-6);

      RF_DEBUG(msg->header.frame_id << "->" << targetFrame << " transform:\n" << targetFrameTrans <<
               "\nAfter applying transform to " << targetFrame << ", update vector is:\n" << updateVector <<
               "\nAfter applying transform to " << targetFrame << ", measurement is:\n" << accTmp << "\n");

      // 5. Now rotate the covariance: create an augmented
      // matrix that contains a 3D rotation matrix in the
      // upper-left and lower-right quadrants, and zeros
      // elsewhere
      tf2::Matrix3x3 rot(targetFrameTrans.getRotation());
      Eigen::MatrixXd rot3d(ACCELERATION_SIZE, ACCELERATION_SIZE);
      rot3d.setIdentity();

      for (size_t rInd = 0; rInd < ACCELERATION_SIZE; ++rInd)
      {
        rot3d(rInd, 0) = rot.getRow(rInd).getX();
        rot3d(rInd, 1) = rot.getRow(rInd).getY();
        rot3d(rInd, 2) = rot.getRow(rInd).getZ();
      }

      // Carry out the rotation
      covarianceRotated = rot3d * covarianceRotated.eval() * rot3d.transpose();

      RF_DEBUG("Transformed covariance is \n" << covarianceRotated << "\n");

      // 6. Store our corrected measurement and covariance
      measurement(StateMemberAx) = accTmp.getX();
      measurement(StateMemberAy) = accTmp.getY();
      measurement(StateMemberAz) = accTmp.getZ();

      // Copy the covariances
      measurementCovariance.block(POSITION_A_OFFSET, POSITION_A_OFFSET, ACCELERATION_SIZE, ACCELERATION_SIZE) =
        covarianceRotated.block(0, 0, ACCELERATION_SIZE, ACCELERATION_SIZE);

      // 7. Handle 2D mode
      if (twoDMode_)
      {
        forceTwoD(measurement, measurementCovariance, updateVector);
      }
    }
    else
    {
      RF_DEBUG("Could not transform measurement into " << targetFrame << ". Ignoring...\n");
    }

    RF_DEBUG("\n----- /RosFilter::prepareAcceleration(" << topicName << ") ------\n");

    return canTransform;
  }

  template<typename T>
  bool RosFilter<T>::preparePose(const geometry_msgs::PoseWithCovarianceStamped::ConstPtr &msg,
                                 const std::string &topicName,
                                 const std::string &targetFrame,
                                 const std::string &sourceFrame,
                                 const bool differential,
                                 const bool relative,
                                 const bool imuData,
                                 std::vector<int> &updateVector,
                                 Eigen::VectorXd &measurement,
                                 Eigen::MatrixXd &measurementCovariance)
  {
    bool retVal = false;

    RF_DEBUG("------ RosFilter::preparePose (" << topicName << ") ------\n");

    // 1. Get the measurement into a tf-friendly transform (pose) object
    tf2::Stamped<tf2::Transform> poseTmp;

    // We'll need this later for storing this measurement for differential integration
    tf2::Transform curMeasurement;

    // Handle issues where frame_id data is not filled out properly
    // @todo: verify that this is necessary still. New IMU handling may
    // have rendered this obsolete.
    std::string finalTargetFrame;
    if (targetFrame == ""){
      if (msg->header.frame_id == "")
      {
        // Blank target and message frames mean we can just
        // use our world_frame
        finalTargetFrame = worldFrameId_;
        poseTmp.frame_id_ = finalTargetFrame;
      } else {  // (targetFrame == "")
        // A blank target frame means we shouldn't bother
        // transforming the data
        finalTargetFrame = msg->header.frame_id;
        poseTmp.frame_id_ = finalTargetFrame;
      }
    }
    else
    {
      // Otherwise, we should use our target frame
      finalTargetFrame = targetFrame;
      poseTmp.frame_id_ = (differential && !imuData ? finalTargetFrame : msg->header.frame_id);
    }

    RF_DEBUG("Final target frame for " << topicName << " is " << finalTargetFrame << "\n");

    poseTmp.stamp_ = msg->header.stamp;

    // Fill out the position data
    poseTmp.setOrigin(tf2::Vector3(msg->pose.pose.position.x,
                                   msg->pose.pose.position.y,
                                   msg->pose.pose.position.z));

    tf2::Quaternion orientation;

    // Handle bad (empty) quaternions
    if (msg->pose.pose.orientation.x == 0 && msg->pose.pose.orientation.y == 0 &&
       msg->pose.pose.orientation.z == 0 && msg->pose.pose.orientation.w == 0)
    {
      orientation.setValue(0.0, 0.0, 0.0, 1.0);

      if (updateVector[StateMemberRoll] || updateVector[StateMemberPitch] || updateVector[StateMemberYaw])
      {
        std::stringstream stream;
        stream << "The " << topicName << " message contains an invalid orientation quaternion, " <<
                  "but its configuration is such that orientation data is being used. Correcting...";

        addDiagnostic(diagnostic_msgs::DiagnosticStatus::WARN,
                      topicName + "_orientation",
                      stream.str(),
                      false);
      }
    }
    else
    {
      tf2::fromMsg(msg->pose.pose.orientation, orientation);
      if (fabs(orientation.length() - 1.0) > 0.01)
      {
        ROS_WARN_ONCE("An input was not normalized, this should NOT happen, but will normalize.");
        orientation.normalize();
      }
    }

    // Fill out the orientation data
    poseTmp.setRotation(orientation);

    // 2. Get the target frame transformation
    tf2::Transform targetFrameTrans;
    bool canTransform = RosFilterUtilities::lookupTransformSafe(tfBuffer_,
                                                                finalTargetFrame,
                                                                poseTmp.frame_id_,
                                                                poseTmp.stamp_,
                                                                tfTimeout_,
                                                                targetFrameTrans,
                                                                tfSilentFailure_);

    // handling multiple odometry origins: convert to the origin adherent to base_link.
    tf2::Transform odomToPoseTrans;
    bool canTransformOtherOdom = false;
    if (finalTargetFrame==odomFrameId_ && poseTmp.frame_id_!=odomFrameId_){
      canTransformOtherOdom = RosFilterUtilities::lookupTransformSafe(tfBuffer_,
                                                                poseTmp.frame_id_,
                                                                odomFrameId_,
                                                                poseTmp.stamp_,
                                                                tfTimeout_,
                                                                odomToPoseTrans,
                                                                tfSilentFailure_);
    }

    // 3. Make sure we can work with this data before carrying on
    if (canTransform)
    {
      /* 4. robot_localization lets users configure which variables from the sensor should be
       *    fused with the filter. This is specified at the sensor level. However, the data
       *    may go through transforms before being fused with the state estimate. In that case,
       *    we need to know which of the transformed variables came from the pre-transformed
       *    "approved" variables (i.e., the ones that had "true" in their xxx_config parameter).
       *    To do this, we construct matrices using the update vector values on the diagonals,
       *    pass this matrix through the rotation, and use the length of each row to determine
       *    the transformed update vector. The process is slightly different for IMUs, as the
       *    coordinate frame transform is really the base_link->imu_frame transform, and not
       *    a transform from some other world-fixed frame (even though the IMU data itself *is*
       *    reported in a world fixed frame). */
      tf2::Matrix3x3 maskPosition(updateVector[StateMemberX], 0, 0,
                                  0, updateVector[StateMemberY], 0,
                                  0, 0, updateVector[StateMemberZ]);

      tf2::Matrix3x3 maskOrientation(updateVector[StateMemberRoll], 0, 0,
                                     0, updateVector[StateMemberPitch], 0,
                                     0, 0, updateVector[StateMemberYaw]);

      if (imuData)
      {
        /* We have to treat IMU orientation data differently. Even though we are dealing with pose
         * data when we work with orientations, for IMUs, the frame_id is the frame in which the
         * sensor is mounted, and not the coordinate frame of the IMU. Imagine an IMU that is mounted
         * facing sideways. The pitch in the IMU frame becomes roll for the vehicle. This means that
         * we need to rotate roll and pitch angles by the IMU's mounting yaw offset, and we must apply
         * similar treatment to its update mask and covariance. */

        double dummy, yaw;
        targetFrameTrans.getBasis().getRPY(dummy, dummy, yaw);
        tf2::Matrix3x3 transTmp;
        transTmp.setRPY(0.0, 0.0, yaw);

        maskPosition = transTmp * maskPosition;
        maskOrientation = transTmp * maskOrientation;
      }
      else
      {
        maskPosition = targetFrameTrans.getBasis() * maskPosition;
        maskOrientation = targetFrameTrans.getBasis() * maskOrientation;
      }

      // Now copy the mask values back into the update vector: any row with a significant vector length
      // indicates that we want to set that variable to true in the update vector.
      updateVector[StateMemberX] = static_cast<int>(
        maskPosition.getRow(StateMemberX - POSITION_OFFSET).length() >= 1e-6);
      updateVector[StateMemberY] = static_cast<int>(
        maskPosition.getRow(StateMemberY - POSITION_OFFSET).length() >= 1e-6);
      updateVector[StateMemberZ] = static_cast<int>(
        maskPosition.getRow(StateMemberZ - POSITION_OFFSET).length() >= 1e-6);
      updateVector[StateMemberRoll] = static_cast<int>(
        maskOrientation.getRow(StateMemberRoll - ORIENTATION_OFFSET).length() >= 1e-6);
      updateVector[StateMemberPitch] = static_cast<int>(
        maskOrientation.getRow(StateMemberPitch - ORIENTATION_OFFSET).length() >= 1e-6);
      updateVector[StateMemberYaw] = static_cast<int>(
        maskOrientation.getRow(StateMemberYaw - ORIENTATION_OFFSET).length() >= 1e-6);

      // 5a. We'll need to rotate the covariance as well. Create a container and copy over the
      // covariance data
      Eigen::MatrixXd covariance(POSE_SIZE, POSE_SIZE);
      covariance.setZero();
      copyCovariance(&(msg->pose.covariance[0]), covariance, topicName, updateVector, POSITION_OFFSET, POSE_SIZE);

      // 5b. Now rotate the covariance: create an augmented matrix that
      // contains a 3D rotation matrix in the upper-left and lower-right
      // quadrants, with zeros elsewhere.
      tf2::Matrix3x3 rot;
      Eigen::MatrixXd rot6d(POSE_SIZE, POSE_SIZE);
      rot6d.setIdentity();
      Eigen::MatrixXd covarianceRotated;
      
      if (canTransformOtherOdom){
        rot.setRotation(odomToPoseTrans.getRotation());
        for (size_t rInd = 0; rInd < POSITION_SIZE; ++rInd)
        {
          rot6d(rInd, 0) = rot.getRow(rInd).getX();
          rot6d(rInd, 1) = rot.getRow(rInd).getY();
          rot6d(rInd, 2) = rot.getRow(rInd).getZ();
          rot6d(rInd+POSITION_SIZE, 3) = rot.getRow(rInd).getX();
          rot6d(rInd+POSITION_SIZE, 4) = rot.getRow(rInd).getY();
          rot6d(rInd+POSITION_SIZE, 5) = rot.getRow(rInd).getZ();
        }
        // since the transformation is a post-multiply
        covariance = rot6d.transpose() * covariance * rot6d;
      }

      if (imuData)
      {
        // Apply the same special logic to the IMU covariance rotation
        double dummy, yaw;
        targetFrameTrans.getBasis().getRPY(dummy, dummy, yaw);
        rot.setRPY(0.0, 0.0, yaw);
      }
      else
      {
        rot.setRotation(targetFrameTrans.getRotation());
      }

      for (size_t rInd = 0; rInd < POSITION_SIZE; ++rInd)
      {
        rot6d(rInd, 0) = rot.getRow(rInd).getX();
        rot6d(rInd, 1) = rot.getRow(rInd).getY();
        rot6d(rInd, 2) = rot.getRow(rInd).getZ();
        rot6d(rInd+POSITION_SIZE, 3) = rot.getRow(rInd).getX();
        rot6d(rInd+POSITION_SIZE, 4) = rot.getRow(rInd).getY();
        rot6d(rInd+POSITION_SIZE, 5) = rot.getRow(rInd).getZ();
      }

      // Now carry out the rotation
      covarianceRotated = rot6d * covariance * rot6d.transpose();

      RF_DEBUG("After rotating into the " << finalTargetFrame <<
               " frame, covariance is \n" << covarianceRotated <<  "\n");

      /* 6a. For IMU data, the transform that we get is the transform from the body
       * frame of the robot (e.g., base_link) to the mounting frame of the robot. It
       * is *not* the coordinate frame in which the IMU orientation data is reported.
       * If the IMU is mounted in a non-neutral orientation, we need to remove those
       * offsets, and then we need to potentially "swap" roll and pitch.
       * Note that this transform does NOT handle NED->ENU conversions. Data is assumed
       * to be in the ENU frame when it is received.
       * */
      if (imuData)
      {
        // First, convert the transform and measurement rotation to RPY
        // @todo: There must be a way to handle this with quaternions. Need to look into it.
        double rollOffset = 0;
        double pitchOffset = 0;
        double yawOffset = 0;
        double roll = 0;
        double pitch = 0;
        double yaw = 0;
        RosFilterUtilities::quatToRPY(targetFrameTrans.getRotation(), rollOffset, pitchOffset, yawOffset);
        RosFilterUtilities::quatToRPY(poseTmp.getRotation(), roll, pitch, yaw);

        // 6b. Apply the offset (making sure to bound them), and throw them in a vector
        tf2::Vector3 rpyAngles(FilterUtilities::clampRotation(roll - rollOffset),
                               FilterUtilities::clampRotation(pitch - pitchOffset),
                               FilterUtilities::clampRotation(yaw - yawOffset));

        // 6c. Now we need to rotate the roll and pitch by the yaw offset value.
        // Imagine a case where an IMU is mounted facing sideways. In that case
        // pitch for the IMU's world frame is roll for the robot.
        tf2::Matrix3x3 mat;
        mat.setRPY(0.0, 0.0, yawOffset);
        rpyAngles = mat * rpyAngles;
        poseTmp.getBasis().setRPY(rpyAngles.getX(), rpyAngles.getY(), rpyAngles.getZ());

        // We will use this target transformation later on, but
        // we've already transformed this data as if the IMU
        // were mounted neutrall on the robot, so we can just
        // make the transform the identity.
        targetFrameTrans.setIdentity();
      }

      // 7. Two cases: if we're in differential mode, we need to generate a twist
      // message. Otherwise, we just transform it to the target frame.
      if (differential)
      {
        bool success = false;

        // We're going to be playing with poseTmp, so store it,
        // as we'll need to save its current value for the next
        // measurement.
        curMeasurement = poseTmp;

        // Make sure we have previous measurements to work with
        if (previousMeasurements_.count(topicName) > 0 && previousMeasurementCovariances_.count(topicName) > 0)
        {
          // 7a. If we are carrying out differential integration and
          // we have a previous measurement for this sensor,then we
          // need to apply the inverse of that measurement to this new
          // measurement to produce a "delta" measurement between the two.
          // Even if we're not using all of the variables from this sensor,
          // we need to use the whole measurement to determine the delta
          // to the new measurement
          tf2::Transform prevMeasurement = previousMeasurements_[topicName];
          poseTmp.setData(prevMeasurement.inverseTimes(poseTmp));

          RF_DEBUG("Previous measurement:\n" << previousMeasurements_[topicName] <<
                   "\nAfter removing previous measurement, measurement delta is:\n" << poseTmp << "\n");

          // 7b. Now we we have a measurement delta in the frame_id of the
          // message, but we want that delta to be in the target frame, so
          // we need to apply the rotation of the target frame transform.
          targetFrameTrans.setOrigin(tf2::Vector3(0.0, 0.0, 0.0));
          poseTmp.mult(targetFrameTrans, poseTmp);

          RF_DEBUG("After rotating to the target frame, measurement delta is:\n" << poseTmp << "\n");

          // 7c. Now use the time difference from the last message to compute
          // translational and rotational velocities
          double dt = msg->header.stamp.toSec() - lastMessageTimes_[topicName].toSec();
          double xVel = poseTmp.getOrigin().getX() / dt;
          double yVel = poseTmp.getOrigin().getY() / dt;
          double zVel = poseTmp.getOrigin().getZ() / dt;

          double rollVel = 0;
          double pitchVel = 0;
          double yawVel = 0;

          RosFilterUtilities::quatToRPY(poseTmp.getRotation(), rollVel, pitchVel, yawVel);
          rollVel /= dt;
          pitchVel /= dt;
          yawVel /= dt;

          RF_DEBUG("Previous message time was " << lastMessageTimes_[topicName].toSec() <<
                   ", current message time is " << msg->header.stamp.toSec() << ", delta is " <<
                   dt << ", velocity is (vX, vY, vZ): (" << xVel << ", " << yVel << ", " << zVel <<
                   ")\n" << "(vRoll, vPitch, vYaw): (" << rollVel << ", " << pitchVel << ", " <<
                   yawVel << ")\n");

          // 7d. Fill out the velocity data in the message
          geometry_msgs::TwistWithCovarianceStamped *twistPtr = new geometry_msgs::TwistWithCovarianceStamped();
          twistPtr->header = msg->header;
          twistPtr->header.frame_id = sourceFrame;
          twistPtr->twist.twist.linear.x = xVel;
          twistPtr->twist.twist.linear.y = yVel;
          twistPtr->twist.twist.linear.z = zVel;
          twistPtr->twist.twist.angular.x = rollVel;
          twistPtr->twist.twist.angular.y = pitchVel;
          twistPtr->twist.twist.angular.z = yawVel;
          std::vector<int> twistUpdateVec(STATE_SIZE, false);
          std::copy(updateVector.begin() + POSITION_OFFSET,
                    updateVector.begin() + POSE_SIZE,
                    twistUpdateVec.begin() + POSITION_V_OFFSET);
          std::copy(twistUpdateVec.begin(), twistUpdateVec.end(), updateVector.begin());
          geometry_msgs::TwistWithCovarianceStampedConstPtr ptr(twistPtr);

          // 7e. Now rotate the previous covariance for this measurement to get it
          // into the target frame, and add the current measurement's rotated covariance
          // to the previous measurement's rotated covariance, and multiply by the time delta.
          Eigen::MatrixXd prevCovarRotated = rot6d * previousMeasurementCovariances_[topicName] * rot6d.transpose();
          covarianceRotated = (covarianceRotated.eval() + prevCovarRotated) * dt;
          copyCovariance(covarianceRotated, &(twistPtr->twist.covariance[0]), POSE_SIZE);

          RF_DEBUG("Previous measurement covariance:\n" << previousMeasurementCovariances_[topicName] <<
                   "\nPrevious measurement covariance rotated:\n" << prevCovarRotated <<
                   "\nFinal twist covariance:\n" << covarianceRotated << "\n");

          // Now pass this on to prepareTwist, which will convert it to the required frame
          success = prepareTwist(ptr,
                                 topicName + "_twist",
                                 baseLinkFrameId_,
                                 updateVector,
                                 measurement,
                                 measurementCovariance);
        }

        // 7f. Update the previous measurement and measurement covariance
        previousMeasurements_[topicName] = curMeasurement;
        previousMeasurementCovariances_[topicName] = covariance;

        retVal = success;
      }
      else
      {
        // make pose refer to the baseLinkFrame as source
        if ( sourceFrame != baseLinkFrameId_)
        {
          tf2::Transform sourceFrameTrans;
          bool canSrcTransform = RosFilterUtilities::lookupTransformSafe(tfBuffer_,
                                                                         sourceFrame,
                                                                         baseLinkFrameId_,
                                                                         poseTmp.stamp_,
                                                                         tfTimeout_,
                                                                         sourceFrameTrans,
                                                                         tfSilentFailure_);

          if (canSrcTransform)
          {
            poseTmp.setData(poseTmp * sourceFrameTrans);
          }
        }

        // 7g. If we're in relative mode, remove the initial measurement
        if (relative)
        {
          if (initialMeasurements_.count(topicName) == 0)
          {
            initialMeasurements_.insert(std::pair<std::string, tf2::Transform>(topicName, poseTmp));
          }

          tf2::Transform initialMeasurement = initialMeasurements_[topicName];
          poseTmp.setData(initialMeasurement.inverseTimes(poseTmp));
        }

        // 7h. Apply the target frame transformation to the pose object.
        if (canTransformOtherOdom)
          poseTmp.mult(poseTmp, odomToPoseTrans);
        poseTmp.mult(targetFrameTrans, poseTmp);
        poseTmp.frame_id_ = finalTargetFrame;

        // 7i. Finally, copy everything into our measurement and covariance objects
        measurement(StateMemberX) = poseTmp.getOrigin().x();
        measurement(StateMemberY) = poseTmp.getOrigin().y();
        measurement(StateMemberZ) = poseTmp.getOrigin().z();

        // The filter needs roll, pitch, and yaw values instead of quaternions
        double roll, pitch, yaw;
        RosFilterUtilities::quatToRPY(poseTmp.getRotation(), roll, pitch, yaw);
        measurement(StateMemberRoll) = roll;
        measurement(StateMemberPitch) = pitch;
        measurement(StateMemberYaw) = yaw;

        measurementCovariance.block(0, 0, POSE_SIZE, POSE_SIZE) = covarianceRotated.block(0, 0, POSE_SIZE, POSE_SIZE);

        // 8. Handle 2D mode
        if (twoDMode_)
        {
          forceTwoD(measurement, measurementCovariance, updateVector);
        }

        retVal = true;
      }
    }
    else
    {
      retVal = false;

      RF_DEBUG("Could not transform measurement into " << finalTargetFrame << ". Ignoring...");
    }

    RF_DEBUG("\n----- /RosFilter::preparePose (" << topicName << ") ------\n");

    return retVal;
  }

  template<typename T>
  bool RosFilter<T>::prepareTwist(const geometry_msgs::TwistWithCovarianceStamped::ConstPtr &msg,
                               const std::string &topicName,
                               const std::string &targetFrame,
                               std::vector<int> &updateVector,
                               Eigen::VectorXd &measurement,
                               Eigen::MatrixXd &measurementCovariance)
  {
    RF_DEBUG("------ RosFilter::prepareTwist (" << topicName << ") ------\n");

    // 1. Get the measurement into two separate vector objects.
    tf2::Vector3 twistLin(msg->twist.twist.linear.x,
                          msg->twist.twist.linear.y,
                          msg->twist.twist.linear.z);
    tf2::Vector3 measTwistRot(msg->twist.twist.angular.x,
                              msg->twist.twist.angular.y,
                              msg->twist.twist.angular.z);

    // 1a. This sensor may or may not measure rotational velocity. Regardless,
    // if it measures linear velocity, then later on, we'll need to remove "false"
    // linear velocity resulting from angular velocity and the translational offset
    // of the sensor from the vehicle origin.
    const Eigen::VectorXd &state = filter_.getState();
    tf2::Vector3 stateTwistRot(state(StateMemberVroll),
                               state(StateMemberVpitch),
                               state(StateMemberVyaw));

    // Determine the frame_id of the data
    std::string msgFrame = (msg->header.frame_id == "" ? targetFrame : msg->header.frame_id);

    // 2. robot_localization lets users configure which variables from the sensor should be
    //    fused with the filter. This is specified at the sensor level. However, the data
    //    may go through transforms before being fused with the state estimate. In that case,
    //    we need to know which of the transformed variables came from the pre-transformed
    //    "approved" variables (i.e., the ones that had "true" in their xxx_config parameter).
    //    To do this, we construct matrices using the update vector values on the diagonals,
    //    pass this matrix through the rotation, and use the length of each row to determine
    //    the transformed update vector.
    tf2::Matrix3x3 maskLin(updateVector[StateMemberVx], 0, 0,
                           0, updateVector[StateMemberVy], 0,
                           0, 0, updateVector[StateMemberVz]);

    tf2::Matrix3x3 maskRot(updateVector[StateMemberVroll], 0, 0,
                           0, updateVector[StateMemberVpitch], 0,
                           0, 0, updateVector[StateMemberVyaw]);

    // 3. We'll need to rotate the covariance as well
    Eigen::MatrixXd covarianceRotated(TWIST_SIZE, TWIST_SIZE);
    covarianceRotated.setZero();

    copyCovariance(&(msg->twist.covariance[0]),
                   covarianceRotated,
                   topicName,
                   updateVector,
                   POSITION_V_OFFSET,
                   TWIST_SIZE);

    RF_DEBUG("Original measurement as tf object:\nLinear: " << twistLin <<
             "Rotational: " << measTwistRot <<
             "\nOriginal update vector:\n" << updateVector <<
             "\nOriginal covariance matrix:\n" << covarianceRotated << "\n");

    // 4. We need to transform this into the target frame (probably base_link)
    tf2::Transform targetFrameTrans;
    bool canTransform = RosFilterUtilities::lookupTransformSafe(tfBuffer_,
                                                                targetFrame,
                                                                msgFrame,
                                                                msg->header.stamp,
                                                                tfTimeout_,
                                                                targetFrameTrans,
                                                                tfSilentFailure_);

    if (canTransform)
    {
      // Transform to correct frame. Note that we can get linear velocity
      // as a result of the sensor offset and rotational velocity
      measTwistRot = targetFrameTrans.getBasis() * measTwistRot;
      twistLin = targetFrameTrans.getBasis() * twistLin + targetFrameTrans.getOrigin().cross(stateTwistRot);
      maskLin = targetFrameTrans.getBasis() * maskLin;
      maskRot = targetFrameTrans.getBasis() * maskRot;

      // Now copy the mask values back into the update vector
      updateVector[StateMemberVx] = static_cast<int>(
        maskLin.getRow(StateMemberVx - POSITION_V_OFFSET).length() >= 1e-6);
      updateVector[StateMemberVy] = static_cast<int>(
        maskLin.getRow(StateMemberVy - POSITION_V_OFFSET).length() >= 1e-6);
      updateVector[StateMemberVz] = static_cast<int>(
        maskLin.getRow(StateMemberVz - POSITION_V_OFFSET).length() >= 1e-6);
      updateVector[StateMemberVroll] = static_cast<int>(
        maskRot.getRow(StateMemberVroll - ORIENTATION_V_OFFSET).length() >= 1e-6);
      updateVector[StateMemberVpitch] = static_cast<int>(
        maskRot.getRow(StateMemberVpitch - ORIENTATION_V_OFFSET).length() >= 1e-6);
      updateVector[StateMemberVyaw] = static_cast<int>(
        maskRot.getRow(StateMemberVyaw - ORIENTATION_V_OFFSET).length() >= 1e-6);

      RF_DEBUG(msg->header.frame_id << "->" << targetFrame << " transform:\n" << targetFrameTrans <<
               "\nAfter applying transform to " << targetFrame << ", update vector is:\n" << updateVector <<
               "\nAfter applying transform to " << targetFrame << ", measurement is:\n" <<
               "Linear: " << twistLin << "Rotational: " << measTwistRot << "\n");

      // 5. Now rotate the covariance: create an augmented
      // matrix that contains a 3D rotation matrix in the
      // upper-left and lower-right quadrants, and zeros
      // elsewhere
      tf2::Matrix3x3 rot(targetFrameTrans.getRotation());
      Eigen::MatrixXd rot6d(TWIST_SIZE, TWIST_SIZE);
      rot6d.setIdentity();

      for (size_t rInd = 0; rInd < POSITION_SIZE; ++rInd)
      {
        rot6d(rInd, 0) = rot.getRow(rInd).getX();
        rot6d(rInd, 1) = rot.getRow(rInd).getY();
        rot6d(rInd, 2) = rot.getRow(rInd).getZ();
        rot6d(rInd+POSITION_SIZE, 3) = rot.getRow(rInd).getX();
        rot6d(rInd+POSITION_SIZE, 4) = rot.getRow(rInd).getY();
        rot6d(rInd+POSITION_SIZE, 5) = rot.getRow(rInd).getZ();
      }

      // Carry out the rotation
      covarianceRotated = rot6d * covarianceRotated.eval() * rot6d.transpose();

      RF_DEBUG("Transformed covariance is \n" << covarianceRotated << "\n");

      // 6. Store our corrected measurement and covariance
      measurement(StateMemberVx) = twistLin.getX();
      measurement(StateMemberVy) = twistLin.getY();
      measurement(StateMemberVz) = twistLin.getZ();
      measurement(StateMemberVroll) = measTwistRot.getX();
      measurement(StateMemberVpitch) = measTwistRot.getY();
      measurement(StateMemberVyaw) = measTwistRot.getZ();

      // Copy the covariances
      measurementCovariance.block(POSITION_V_OFFSET, POSITION_V_OFFSET, TWIST_SIZE, TWIST_SIZE) =
        covarianceRotated.block(0, 0, TWIST_SIZE, TWIST_SIZE);

      // 7. Handle 2D mode
      if (twoDMode_)
      {
        forceTwoD(measurement, measurementCovariance, updateVector);
      }
    }
    else
    {
      RF_DEBUG("Could not transform measurement into " << targetFrame << ". Ignoring...");
    }

    RF_DEBUG("\n----- /RosFilter::prepareTwist (" << topicName << ") ------\n");

    return canTransform;
  }

  template<typename T>
  void RosFilter<T>::saveFilterState(FilterBase& filter)
  {
    FilterStatePtr state = FilterStatePtr(new FilterState());
    state->state_ = Eigen::VectorXd(filter.getState());
    state->estimateErrorCovariance_ = Eigen::MatrixXd(filter.getEstimateErrorCovariance());
    state->lastMeasurementTime_ = filter.getLastMeasurementTime();
    state->latestControl_ = Eigen::VectorXd(filter.getControl());
    state->latestControlTime_ = filter.getControlTime();
    filterStateHistory_.push_back(state);
    RF_DEBUG("Saved state with timestamp " << std::setprecision(20) << state->lastMeasurementTime_ <<
             " to history. " << filterStateHistory_.size() << " measurements are in the queue.\n");
  }

  template<typename T>
  bool RosFilter<T>::revertTo(const double time)
  {
    RF_DEBUG("\n----- RosFilter::revertTo -----\n");
    RF_DEBUG("\nRequested time was " << std::setprecision(20) << time << "\n")

    size_t history_size = filterStateHistory_.size();

    // Walk back through the queue until we reach a filter state whose time stamp is less than or equal to the
    // requested time. Since every saved state after that time will be overwritten/corrected, we can pop from
    // the queue. If the history is insufficiently short, we just take the oldest state we have.
    FilterStatePtr lastHistoryState;
    while (!filterStateHistory_.empty() && filterStateHistory_.back()->lastMeasurementTime_ > time)
    {
      lastHistoryState = filterStateHistory_.back();
      filterStateHistory_.pop_back();
    }

    // If the state history is not empty at this point, it means that our history was large enough, and we
    // should revert to the state at the back of the history deque.
    bool retVal = false;
    if (!filterStateHistory_.empty())
    {
      retVal = true;
      lastHistoryState = filterStateHistory_.back();
    }
    else
    {
      RF_DEBUG("Insufficient history to revert to time " << time << "\n");

      if (lastHistoryState)
      {
        RF_DEBUG("Will revert to oldest state at " << lastHistoryState->latestControlTime_ << ".\n");
        ROS_WARN_STREAM_DELAYED_THROTTLE(historyLength_, "Could not revert to state with time " <<
          std::setprecision(20) << time << ". Instead reverted to state with time " <<
          lastHistoryState->lastMeasurementTime_ << ". History size was " << history_size);
      }
    }

    // If we have a valid reversion state, revert
    if (lastHistoryState)
    {
      // Reset filter to the latest state from the queue.
      const FilterStatePtr &state = lastHistoryState;
      filter_.setState(state->state_);
      filter_.setEstimateErrorCovariance(state->estimateErrorCovariance_);
      filter_.setLastMeasurementTime(state->lastMeasurementTime_);

      RF_DEBUG("Reverted to state with time " << std::setprecision(20) << state->lastMeasurementTime_ << "\n");

      // Repeat for measurements, but push every measurement onto the measurement queue as we go
      int restored_measurements = 0;
      while (!measurementHistory_.empty() && measurementHistory_.back()->time_ > time)
      {
        // Don't need to restore measurements that predate our earliest state time
        if (state->lastMeasurementTime_ <= measurementHistory_.back()->time_)
        {
          measurementQueue_.push(measurementHistory_.back());
          restored_measurements++;
        }

        measurementHistory_.pop_back();
      }

      RF_DEBUG("Restored " << restored_measurements << " to measurement queue.\n");
    }

    RF_DEBUG("\n----- /RosFilter::revertTo\n");

    return retVal;
  }

  template<typename T>
  bool RosFilter<T>::validateFilterOutput(const nav_msgs::Odometry &message)
  {
    return !std::isnan(message.pose.pose.position.x) && !std::isinf(message.pose.pose.position.x) &&
           !std::isnan(message.pose.pose.position.y) && !std::isinf(message.pose.pose.position.y) &&
           !std::isnan(message.pose.pose.position.z) && !std::isinf(message.pose.pose.position.z) &&
           !std::isnan(message.pose.pose.orientation.x) && !std::isinf(message.pose.pose.orientation.x) &&
           !std::isnan(message.pose.pose.orientation.y) && !std::isinf(message.pose.pose.orientation.y) &&
           !std::isnan(message.pose.pose.orientation.z) && !std::isinf(message.pose.pose.orientation.z) &&
           !std::isnan(message.pose.pose.orientation.w) && !std::isinf(message.pose.pose.orientation.w) &&
           !std::isnan(message.twist.twist.linear.x) && !std::isinf(message.twist.twist.linear.x) &&
           !std::isnan(message.twist.twist.linear.y) && !std::isinf(message.twist.twist.linear.y) &&
           !std::isnan(message.twist.twist.linear.z) && !std::isinf(message.twist.twist.linear.z) &&
           !std::isnan(message.twist.twist.angular.x) && !std::isinf(message.twist.twist.angular.x) &&
           !std::isnan(message.twist.twist.angular.y) && !std::isinf(message.twist.twist.angular.y) &&
           !std::isnan(message.twist.twist.angular.z) && !std::isinf(message.twist.twist.angular.z);
  }

  template<typename T>
  void RosFilter<T>::clearExpiredHistory(const double cutOffTime)
  {
    RF_DEBUG("\n----- RosFilter::clearExpiredHistory -----" <<
             "\nCutoff time is " << cutOffTime << "\n");

    int poppedMeasurements = 0;
    int poppedStates = 0;

    while (!measurementHistory_.empty() && measurementHistory_.front()->time_ < cutOffTime)
    {
      measurementHistory_.pop_front();
      poppedMeasurements++;
    }

    while (!filterStateHistory_.empty() && filterStateHistory_.front()->lastMeasurementTime_ < cutOffTime)
    {
      filterStateHistory_.pop_front();
      poppedStates++;
    }

    RF_DEBUG("\nPopped " << poppedMeasurements << " measurements and " <<
             poppedStates << " states from their respective queues." <<
             "\n---- /RosFilter::clearExpiredHistory ----\n");
  }

  template<typename T>
  void RosFilter<T>::clearMeasurementQueue()
  {
    while (!measurementQueue_.empty() && ros::ok())
    {
      measurementQueue_.pop();
    }
    return;
  }
}  // namespace RobotLocalization

// Instantiations of classes is required when template class code
// is placed in a .cpp file.
template class RobotLocalization::RosFilter<RobotLocalization::Ekf>;
template class RobotLocalization::RosFilter<RobotLocalization::Ukf>;<|MERGE_RESOLUTION|>--- conflicted
+++ resolved
@@ -1779,9 +1779,6 @@
       posPtr->pose = msg->pose;  // Entire pose object, also copies covariance
 
       geometry_msgs::PoseWithCovarianceStampedConstPtr pptr(posPtr);
-<<<<<<< HEAD
-      poseCallback(pptr, poseCallbackData, odomFrameId_, false);
-=======
       if (poseCallbackData.pose_use_child_frame_)
       {
         poseCallback(pptr, poseCallbackData, worldFrameId_, msg->child_frame_id, false);
@@ -1790,7 +1787,6 @@
       {
         poseCallback(pptr, poseCallbackData, worldFrameId_, baseLinkFrameId_, false);
       }
->>>>>>> 87b8d6bf
     }
 
     if (twistCallbackData.updateSum_ > 0)
@@ -2713,15 +2709,17 @@
                                                                 tfSilentFailure_);
 
     // handling multiple odometry origins: convert to the origin adherent to base_link.
-    tf2::Transform odomToPoseTrans;
-    bool canTransformOtherOdom = false;
-    if (finalTargetFrame==odomFrameId_ && poseTmp.frame_id_!=odomFrameId_){
-      canTransformOtherOdom = RosFilterUtilities::lookupTransformSafe(tfBuffer_,
-                                                                poseTmp.frame_id_,
-                                                                odomFrameId_,
+    // make pose refer to the baseLinkFrame as source
+    tf2::Transform sourceFrameTrans;
+    bool canSrcTransform = false;
+    if ( sourceFrame != baseLinkFrameId_ )
+    {
+      canSrcTransform = RosFilterUtilities::lookupTransformSafe(tfBuffer_,
+                                                                sourceFrame,
+                                                                baseLinkFrameId_,
                                                                 poseTmp.stamp_,
                                                                 tfTimeout_,
-                                                                odomToPoseTrans,
+                                                                sourceFrameTrans,
                                                                 tfSilentFailure_);
     }
 
@@ -2798,9 +2796,10 @@
       Eigen::MatrixXd rot6d(POSE_SIZE, POSE_SIZE);
       rot6d.setIdentity();
       Eigen::MatrixXd covarianceRotated;
-      
-      if (canTransformOtherOdom){
-        rot.setRotation(odomToPoseTrans.getRotation());
+
+      // Transform pose covariance due to a different pose source origin
+      if (canSrcTransform){
+        rot.setRotation(sourceFrameTrans.getRotation());
         for (size_t rInd = 0; rInd < POSITION_SIZE; ++rInd)
         {
           rot6d(rInd, 0) = rot.getRow(rInd).getX();
@@ -2811,8 +2810,10 @@
           rot6d(rInd+POSITION_SIZE, 5) = rot.getRow(rInd).getZ();
         }
         // since the transformation is a post-multiply
-        covariance = rot6d.transpose() * covariance * rot6d;
-      }
+        covariance = rot6d.transpose() * covariance.eval() * rot6d;
+      }
+
+      rot6d.setIdentity();
 
       if (imuData)
       {
@@ -2986,21 +2987,10 @@
       else
       {
         // make pose refer to the baseLinkFrame as source
-        if ( sourceFrame != baseLinkFrameId_)
-        {
-          tf2::Transform sourceFrameTrans;
-          bool canSrcTransform = RosFilterUtilities::lookupTransformSafe(tfBuffer_,
-                                                                         sourceFrame,
-                                                                         baseLinkFrameId_,
-                                                                         poseTmp.stamp_,
-                                                                         tfTimeout_,
-                                                                         sourceFrameTrans,
-                                                                         tfSilentFailure_);
-
-          if (canSrcTransform)
-          {
-            poseTmp.setData(poseTmp * sourceFrameTrans);
-          }
+        // canSrcTransform == true => ( sourceFrame != baseLinkFrameId_ )
+        if (canSrcTransform)
+        {
+          poseTmp.setData(poseTmp * sourceFrameTrans);
         }
 
         // 7g. If we're in relative mode, remove the initial measurement
@@ -3016,8 +3006,6 @@
         }
 
         // 7h. Apply the target frame transformation to the pose object.
-        if (canTransformOtherOdom)
-          poseTmp.mult(poseTmp, odomToPoseTrans);
         poseTmp.mult(targetFrameTrans, poseTmp);
         poseTmp.frame_id_ = finalTargetFrame;
 
