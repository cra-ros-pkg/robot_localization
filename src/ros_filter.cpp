/*
 * Copyright (c) 2014, 2015, 2016 Charles River Analytics, Inc.
 * All rights reserved.
 *
 * Redistribution and use in source and binary forms, with or without
 * modification, are permitted provided that the following conditions
 * are met:
 *
 * 1. Redistributions of source code must retain the above copyright
 * notice, this list of conditions and the following disclaimer.
 * 2. Redistributions in binary form must reproduce the above
 * copyright notice, this list of conditions and the following
 * disclaimer in the documentation and/or other materials provided
 * with the distribution.
 * 3. Neither the name of the copyright holder nor the names of its
 * contributors may be used to endorse or promote products derived
 * from this software without specific prior written permission.
 *
 * THIS SOFTWARE IS PROVIDED BY THE COPYRIGHT HOLDERS AND CONTRIBUTORS
 * "AS IS" AND ANY EXPRESS OR IMPLIED WARRANTIES, INCLUDING, BUT NOT
 * LIMITED TO, THE IMPLIED WARRANTIES OF MERCHANTABILITY AND FITNESS
 * FOR A PARTICULAR PURPOSE ARE DISCLAIMED. IN NO EVENT SHALL THE
 * COPYRIGHT HOLDER OR CONTRIBUTORS BE LIABLE FOR ANY DIRECT, INDIRECT,
 * INCIDENTAL, SPECIAL, EXEMPLARY, OR CONSEQUENTIAL DAMAGES (INCLUDING,
 * BUT NOT LIMITED TO, PROCUREMENT OF SUBSTITUTE GOODS OR SERVICES;
 * LOSS OF USE, DATA, OR PROFITS; OR BUSINESS INTERRUPTION) HOWEVER
 * CAUSED AND ON ANY THEORY OF LIABILITY, WHETHER IN CONTRACT, STRICT
 * LIABILITY, OR TORT (INCLUDING NEGLIGENCE OR OTHERWISE) ARISING IN
 * ANY WAY OUT OF THE USE OF THIS SOFTWARE, EVEN IF ADVISED OF THE
 * POSSIBILITY OF SUCH DAMAGE.
 */

#include <robot_localization/ekf.hpp>
#include <robot_localization/filter_utilities.hpp>
#include <robot_localization/ros_filter.hpp>
#include <robot_localization/ros_filter_utilities.hpp>
#include <robot_localization/ukf.hpp>

#include <geometry_msgs/msg/transform_stamped.hpp>
#include <rcl/time.h>
#include <rclcpp/qos.hpp>
#include <rclcpp/rclcpp.hpp>
#include <sensor_msgs/msg/imu.hpp>
#include <tf2_geometry_msgs/tf2_geometry_msgs.h>

#include <algorithm>
#include <limits>
#include <map>
#include <string>
#include <utility>
#include <memory>
#include <vector>

namespace robot_localization
{
using namespace std::chrono_literals;

template<typename T>
RosFilter<T>::RosFilter(const rclcpp::NodeOptions & options)
: Node(options.arguments()[0], options),
  print_diagnostics_(true),
  publish_acceleration_(false),
  publish_transform_(true),
  smooth_lagged_data_(false),
  two_d_mode_(false),
  use_control_(false),
  dynamic_diag_error_level_(diagnostic_msgs::msg::DiagnosticStatus::OK),
  static_diag_error_level_(diagnostic_msgs::msg::DiagnosticStatus::OK),
  frequency_(30.0),
  gravitational_acceleration_(9.80665),
  history_length_(0),
  latest_control_(),
  last_set_pose_time_(0, 0, RCL_ROS_TIME),
  latest_control_time_(0, 0, RCL_ROS_TIME),
  tf_timeout_(0),
  tf_time_offset_(0)
{
  tf_buffer_ = std::make_unique<tf2_ros::Buffer>(this->get_clock());
  tf_listener_ = std::make_unique<tf2_ros::TransformListener>(*tf_buffer_);

  state_variable_names_.push_back("X");
  state_variable_names_.push_back("Y");
  state_variable_names_.push_back("Z");
  state_variable_names_.push_back("ROLL");
  state_variable_names_.push_back("PITCH");
  state_variable_names_.push_back("YAW");
  state_variable_names_.push_back("X_VELOCITY");
  state_variable_names_.push_back("Y_VELOCITY");
  state_variable_names_.push_back("Z_VELOCITY");
  state_variable_names_.push_back("ROLL_VELOCITY");
  state_variable_names_.push_back("PITCH_VELOCITY");
  state_variable_names_.push_back("YAW_VELOCITY");
  state_variable_names_.push_back("X_ACCELERATION");
  state_variable_names_.push_back("Y_ACCELERATION");
  state_variable_names_.push_back("Z_ACCELERATION");
}

template<typename T>
RosFilter<T>::~RosFilter()
{
  topic_subs_.clear();
  timer_.reset();
  set_pose_sub_.reset();
  control_sub_.reset();
  tf_listener_.reset();
  tf_buffer_.reset();
  diagnostic_updater_.reset();
  world_transform_broadcaster_.reset();
  set_pose_service_.reset();
  freq_diag_.reset();
  accel_pub_.reset();
  position_pub_.reset();
}

template<typename T>
void RosFilter<T>::reset()
{
  // Get rid of any initial poses (pretend we've never had a measurement)
  initial_measurements_.clear();
  previous_measurements_.clear();
  previous_measurement_covariances_.clear();

  // Clear the measurement queue.
  // This prevents us from immediately undoing our reset.
  while (!measurement_queue_.empty() && rclcpp::ok()) {
    measurement_queue_.pop();
  }

  filter_state_history_.clear();
  measurement_history_.clear();

  // Also set the last set pose time, so we ignore all messages
  // that occur before it
  last_set_pose_time_ = rclcpp::Time(0);

  // clear tf buffer to avoid TF_OLD_DATA errors
  tf_buffer_->clear();

  // clear last message timestamp, so older messages will be accepted
  last_message_times_.clear();

  // reset filter to uninitialized state
  filter_.reset();

  // clear all waiting callbacks
  // ros::getGlobalCallbackQueue()->clear();
}

// @todo: Replace with AccelWithCovarianceStamped
template<typename T>
void RosFilter<T>::accelerationCallback(
  const sensor_msgs::msg::Imu::SharedPtr msg,
  const CallbackData & callback_data,
  const std::string & target_frame)
{
  // If we've just reset the filter, then we want to ignore any messages
  // that arrive with an older timestamp
  if (last_set_pose_time_ >= msg->header.stamp) {
    return;
  }

  const std::string & topic_name = callback_data.topic_name_;

  RF_DEBUG("------ RosFilter<T>::accelerationCallback (" << topic_name <<
    ") ------\n")
  // "Twist message:\n" << *msg);

  if (last_message_times_.count(topic_name) == 0) {
    last_message_times_.insert(
      std::pair<std::string, rclcpp::Time>(topic_name, msg->header.stamp));
  }

  // Make sure this message is newer than the last one
  if (last_message_times_[topic_name] <= msg->header.stamp) {
    RF_DEBUG("Update vector for " << topic_name << " is:\n" << topic_name);

    Eigen::VectorXd measurement(STATE_SIZE);
    Eigen::MatrixXd measurement_covariance(STATE_SIZE, STATE_SIZE);

    measurement.setZero();
    measurement_covariance.setZero();

    // Make sure we're actually updating at least one of these variables
    std::vector<bool> update_vector_corrected = callback_data.update_vector_;

    // Prepare the twist data for inclusion in the filter
    if (prepareAcceleration(msg, topic_name, target_frame,
      update_vector_corrected, measurement,
      measurement_covariance))
    {
      // Store the measurement. Add an "acceleration" suffix so we know what
      // kind of measurement we're dealing with when we debug the core filter
      // logic.
      enqueueMeasurement(topic_name, measurement, measurement_covariance,
        update_vector_corrected,
        callback_data.rejection_threshold_, msg->header.stamp);

      RF_DEBUG("Enqueued new measurement for " << topic_name <<
        "_acceleration\n");
    } else {
      RF_DEBUG("Did *not* enqueue measurement for " << topic_name <<
        "_acceleration\n");
    }

    last_message_times_[topic_name] = msg->header.stamp;

    RF_DEBUG("Last message time for " <<
      topic_name << " is now " <<
      filter_utilities::toSec(last_message_times_[topic_name]) <<
      "\n");
  } else {
    // else if (reset_on_time_jump_ && rclcpp::Time::isSimTime())
    //{
    //  reset();
    //}

    std::stringstream stream;
    stream << "The " << topic_name << " message has a timestamp before that of "
      "the previous message received," << " this message will be ignored. This may"
      " indicate a bad timestamp. (message time: " << msg->header.stamp.nanosec <<
      ")";

    addDiagnostic(diagnostic_msgs::msg::DiagnosticStatus::WARN, topic_name +
      "_timestamp", stream.str(), false);


    RF_DEBUG("Message is too old. Last message time for " <<
      topic_name << " is " <<
      filter_utilities::toSec(last_message_times_[topic_name]) <<
      ", current message time is " <<
      filter_utilities::toSec(msg->header.stamp) << ".\n");
  }

  RF_DEBUG("\n----- /RosFilter<T>::accelerationCallback (" << topic_name <<
    ") ------\n");
}

template<typename T>
void RosFilter<T>::controlCallback(
  const geometry_msgs::msg::Twist::SharedPtr msg)
{
  geometry_msgs::msg::TwistStamped::SharedPtr twist_stamped_ptr =
    std::make_shared<geometry_msgs::msg::TwistStamped>();
  twist_stamped_ptr->twist = *msg;
  twist_stamped_ptr->header.frame_id = base_link_frame_id_;
  twist_stamped_ptr->header.stamp = this->now();
  controlStampedCallback(twist_stamped_ptr);
}

template<typename T>
void RosFilter<T>::controlStampedCallback(
  const geometry_msgs::msg::TwistStamped::SharedPtr msg)
{
  if (msg->header.frame_id == base_link_frame_id_ ||
    msg->header.frame_id == "")
  {
    latest_control_(ControlMemberVx) = msg->twist.linear.x;
    latest_control_(ControlMemberVy) = msg->twist.linear.y;
    latest_control_(ControlMemberVz) = msg->twist.linear.z;
    latest_control_(ControlMemberVroll) = msg->twist.angular.x;
    latest_control_(ControlMemberVpitch) = msg->twist.angular.y;
    latest_control_(ControlMemberVyaw) = msg->twist.angular.z;
    latest_control_time_ = msg->header.stamp;

    // Update the filter with this control term
    filter_.setControl(latest_control_, msg->header.stamp);
  } else {
    // ROS_WARN_STREAM_THROTTLE(5.0, "Commanded velocities must be given in the
    // robot's body frame (" << base_link_frame_id_ << "). Message frame was " <<
    // msg->header.frame_id);
    std::cerr <<
      "Commanded velocities must be given in the robot's body frame (" <<
      base_link_frame_id_ << "). Message frame was " <<
      msg->header.frame_id << "\n";
  }
}

template<typename T>
void RosFilter<T>::enqueueMeasurement(
  const std::string & topic_name, const Eigen::VectorXd & measurement,
  const Eigen::MatrixXd & measurement_covariance,
  const std::vector<bool> & update_vector, const double mahalanobis_thresh,
  const rclcpp::Time & time)
{
  MeasurementPtr meas = MeasurementPtr(new Measurement());

  meas->topic_name_ = topic_name;
  meas->measurement_ = measurement;
  meas->covariance_ = measurement_covariance;
  meas->update_vector_ = update_vector;
  meas->time_ = time;
  meas->mahalanobis_thresh_ = mahalanobis_thresh;
  meas->latest_control_ = latest_control_;
  meas->latest_control_time_ = latest_control_time_;
  measurement_queue_.push(meas);
}

template<typename T>
void RosFilter<T>::forceTwoD(
  Eigen::VectorXd & measurement,
  Eigen::MatrixXd & measurement_covariance,
  std::vector<bool> & update_vector)
{
  measurement(StateMemberZ) = 0.0;
  measurement(StateMemberRoll) = 0.0;
  measurement(StateMemberPitch) = 0.0;
  measurement(StateMemberVz) = 0.0;
  measurement(StateMemberVroll) = 0.0;
  measurement(StateMemberVpitch) = 0.0;
  measurement(StateMemberAz) = 0.0;

  measurement_covariance(StateMemberZ, StateMemberZ) = 1e-6;
  measurement_covariance(StateMemberRoll, StateMemberRoll) = 1e-6;
  measurement_covariance(StateMemberPitch, StateMemberPitch) = 1e-6;
  measurement_covariance(StateMemberVz, StateMemberVz) = 1e-6;
  measurement_covariance(StateMemberVroll, StateMemberVroll) = 1e-6;
  measurement_covariance(StateMemberVpitch, StateMemberVpitch) = 1e-6;
  measurement_covariance(StateMemberAz, StateMemberAz) = 1e-6;

  update_vector[StateMemberZ] = 1;
  update_vector[StateMemberRoll] = 1;
  update_vector[StateMemberPitch] = 1;
  update_vector[StateMemberVz] = 1;
  update_vector[StateMemberVroll] = 1;
  update_vector[StateMemberVpitch] = 1;
  update_vector[StateMemberAz] = 1;
}

template<typename T>
bool RosFilter<T>::getFilteredOdometryMessage(nav_msgs::msg::Odometry & message)
{
  // If the filter has received a measurement at some point...
  if (filter_.getInitializedStatus()) {
    // Grab our current state and covariance estimates
    const Eigen::VectorXd & state = filter_.getState();
    const Eigen::MatrixXd & estimate_error_covariance =
      filter_.getEstimateErrorCovariance();

    // Convert from roll, pitch, and yaw back to quaternion for
    // orientation values
    tf2::Quaternion quat;
    quat.setRPY(state(StateMemberRoll), state(StateMemberPitch),
      state(StateMemberYaw));

    // Fill out the message
    message.pose.pose.position.x = state(StateMemberX);
    message.pose.pose.position.y = state(StateMemberY);
    message.pose.pose.position.z = state(StateMemberZ);
    message.pose.pose.orientation.x = quat.x();
    message.pose.pose.orientation.y = quat.y();
    message.pose.pose.orientation.z = quat.z();
    message.pose.pose.orientation.w = quat.w();
    message.twist.twist.linear.x = state(StateMemberVx);
    message.twist.twist.linear.y = state(StateMemberVy);
    message.twist.twist.linear.z = state(StateMemberVz);
    message.twist.twist.angular.x = state(StateMemberVroll);
    message.twist.twist.angular.y = state(StateMemberVpitch);
    message.twist.twist.angular.z = state(StateMemberVyaw);

    // Our covariance matrix layout doesn't quite match
    for (size_t i = 0; i < POSE_SIZE; i++) {
      for (size_t j = 0; j < POSE_SIZE; j++) {
        message.pose.covariance[POSE_SIZE * i + j] =
          estimate_error_covariance(i, j);
      }
    }

    // POSE_SIZE and TWIST_SIZE are currently the same size, but we can spare a
    // few cycles to be meticulous and not index a twist covariance array on the
    // size of a pose covariance array
    for (size_t i = 0; i < TWIST_SIZE; i++) {
      for (size_t j = 0; j < TWIST_SIZE; j++) {
        message.twist.covariance[TWIST_SIZE * i + j] =
          estimate_error_covariance(i + POSITION_V_OFFSET,
            j + POSITION_V_OFFSET);
      }
    }

    message.header.stamp = filter_.getLastMeasurementTime();
    message.header.frame_id = world_frame_id_;
    message.child_frame_id = base_link_frame_id_;
  }

  return filter_.getInitializedStatus();
}

template<typename T>
bool RosFilter<T>::getFilteredAccelMessage(
  geometry_msgs::msg::AccelWithCovarianceStamped & message)
{
  // If the filter has received a measurement at some point...
  if (filter_.getInitializedStatus()) {
    // Grab our current state and covariance estimates
    const Eigen::VectorXd & state = filter_.getState();
    const Eigen::MatrixXd & estimate_error_covariance =
      filter_.getEstimateErrorCovariance();

    //! Fill out the accel_msg
    message.accel.accel.linear.x = state(StateMemberAx);
    message.accel.accel.linear.y = state(StateMemberAy);
    message.accel.accel.linear.z = state(StateMemberAz);

    // Fill the covariance (only the left-upper matrix since we are not
    // estimating the rotational accelerations arround the axes
    for (size_t i = 0; i < ACCELERATION_SIZE; i++) {
      for (size_t j = 0; j < ACCELERATION_SIZE; j++) {
        // We use the POSE_SIZE since the accel cov matrix of ROS is 6x6
        message.accel.covariance[POSE_SIZE * i + j] = estimate_error_covariance(
          i + POSITION_A_OFFSET, j + POSITION_A_OFFSET);
      }
    }

    // Fill header information
    message.header.stamp = rclcpp::Time(filter_.getLastMeasurementTime());
    message.header.frame_id = base_link_frame_id_;
  }

  return filter_.getInitializedStatus();
}

template<typename T>
void RosFilter<T>::imuCallback(
  const sensor_msgs::msg::Imu::SharedPtr msg,
  const std::string & topic_name,
  const CallbackData & pose_callback_data,
  const CallbackData & twist_callback_data,
  const CallbackData & accel_callback_data)
{
  RF_DEBUG("------ RosFilter<T>::imuCallback (" <<
    topic_name << ") ------\n")           // << "IMU message:\n" << *msg);

  // If we've just reset the filter, then we want to ignore any messages
  // that arrive with an older timestamp
  if (last_set_pose_time_ >= msg->header.stamp) {
    std::stringstream stream;
    stream << "The " << topic_name << " message has a timestamp equal to or"
      " before the last filter reset, " << "this message will be ignored. This may"
      "indicate an empty or bad timestamp. (message time: " << msg->header.stamp.nanosec <<
      ")";
    addDiagnostic(diagnostic_msgs::msg::DiagnosticStatus::WARN,
      topic_name + "_timestamp", stream.str(), false);


    RF_DEBUG("Received message that preceded the most recent pose reset. "
      "Ignoring...");

    return;
  }

  // As with the odometry message, we can separate out the pose- and
  // twist-related variables in the IMU message and pass them to the pose and
  // twist callbacks (filters)
  if (pose_callback_data.update_sum_ > 0) {
    // Per the IMU message specification, if the IMU does not provide
    // orientation, then its first covariance value should be set to -1, and we
    // should ignore that portion of the message. robot_localization allows
    // users to explicitly ignore data using its parameters, but we should also
    // be compliant with message specs.
    if (::fabs(msg->orientation_covariance[0] + 1) < 1e-9) {
      RF_DEBUG("Received IMU message with -1 as its first covariance value for "
        "orientation. "
        "Ignoring orientation...");
    } else {
      // Extract the pose (orientation) data, pass it to its filter
      geometry_msgs::msg::PoseWithCovarianceStamped::SharedPtr pos_ptr =
        std::make_shared<geometry_msgs::msg::PoseWithCovarianceStamped>();
      pos_ptr->header = msg->header;
      pos_ptr->pose.pose.orientation = msg->orientation;

      // Copy the covariance for roll, pitch, and yaw
      for (size_t i = 0; i < ORIENTATION_SIZE; i++) {
        for (size_t j = 0; j < ORIENTATION_SIZE; j++) {
          pos_ptr->pose.covariance[POSE_SIZE * (i + ORIENTATION_SIZE) +
          (j + ORIENTATION_SIZE)] =
            msg->orientation_covariance[ORIENTATION_SIZE * i + j];
        }
      }

      // IMU data gets handled a bit differently, since the message is ambiguous
      // and has only a single frame_id, even though the data in it is reported
      // in two different frames. As we assume users will specify a base_link to
      // imu transform, we make the target frame base_link_frame_id_ and tell
      // the poseCallback that it is working with IMU data. This will cause it
      // to apply different logic to the data.
      poseCallback(pos_ptr, pose_callback_data, base_link_frame_id_, true);
    }
  }

  if (twist_callback_data.update_sum_ > 0) {
    // Ignore rotational velocity if the first covariance value is -1
    if (::fabs(msg->angular_velocity_covariance[0] + 1) < 1e-9) {
      RF_DEBUG("Received IMU message with -1 as its first covariance value for "
        "angular "
        "velocity. Ignoring angular velocity...");
    } else {
      // Repeat for velocity
      geometry_msgs::msg::TwistWithCovarianceStamped::SharedPtr twist_ptr =
        std::make_shared<geometry_msgs::msg::TwistWithCovarianceStamped>();
      twist_ptr->header = msg->header;
      twist_ptr->twist.twist.angular = msg->angular_velocity;

      // Copy the covariance
      for (size_t i = 0; i < ORIENTATION_SIZE; i++) {
        for (size_t j = 0; j < ORIENTATION_SIZE; j++) {
          twist_ptr->twist.covariance[TWIST_SIZE * (i + ORIENTATION_SIZE) +
          (j + ORIENTATION_SIZE)] =
            msg->angular_velocity_covariance[ORIENTATION_SIZE * i + j];
        }
      }

      twistCallback(twist_ptr, twist_callback_data, base_link_frame_id_);
    }
  }

  if (accel_callback_data.update_sum_ > 0) {
    // Ignore linear acceleration if the first covariance value is -1
    if (::fabs(msg->linear_acceleration_covariance[0] + 1) < 1e-9) {
      RF_DEBUG("Received IMU message with -1 as its first covariance value for "
        "linear "
        "acceleration. Ignoring linear acceleration...");
    } else {
      // Pass the message on
      accelerationCallback(msg, accel_callback_data, base_link_frame_id_);
    }
  }

  RF_DEBUG("\n----- /RosFilter<T>::imuCallback (" << topic_name << ") ------\n");
}

template<typename T>
void RosFilter<T>::integrateMeasurements(const rclcpp::Time & current_time)
{
  RF_DEBUG("------ RosFilter<T>::integrateMeasurements ------\n\n"
    "Integration time is " <<
    std::setprecision(20) << filter_utilities::toSec(current_time) <<
    "\n" <<
    measurement_queue_.size() << " measurements in queue.\n");

  bool predict_to_current_time = predict_to_current_time_;

  // If we have any measurements in the queue, process them
  if (!measurement_queue_.empty()) {
    // Check if the first measurement we're going to process is older than the
    // filter's last measurement. This means we have received an out-of-sequence
    // message (one with an old timestamp), and we need to revert both the
    // filter state and measurement queue to the first state that preceded the
    // time stamp of our first measurement.
    const MeasurementPtr & first_measurement = measurement_queue_.top();
    int restored_measurement_count = 0;
    if (smooth_lagged_data_ &&
      first_measurement->time_ < filter_.getLastMeasurementTime())
    {
      RF_DEBUG("Received a measurement that was " <<
        filter_utilities::toSec(filter_.getLastMeasurementTime() -
        first_measurement->time_) <<
        " seconds in the past. Reverting filter state and "
        "measurement queue...");

      int original_count = static_cast<int>(measurement_queue_.size());
      const rclcpp::Time first_measurement_time = first_measurement->time_;
      const std::string first_measurement_topic =
        first_measurement->topic_name_;
      // revertTo may invalidate first_measurement
      if (!revertTo(first_measurement->time_ - rclcpp::Duration(1))) {
        RF_DEBUG("ERROR: history interval is too small to revert to time " <<
<<<<<<< HEAD
          filter_utilities::toSec(first_measurement_time) << "\n");
        // ROS_WARN_STREAM_DELAYED_THROTTLE(history_length_,
        // "Received old measurement for topic " << first_measurement_topic <<
=======
          filter_utilities::toSec(first_measurement->time_) << "\n");
        // ROS_WARN_STREAM_DELAYED_THROTTLE(history_length_,
        // "Received old measurement for topic "
        //                         << first_measurement->topic_name_ <<
>>>>>>> 889c0cb3
        //                         ", but history interval is insufficiently
        //                         sized to " "revert state and measurement
        //                         queue.");
        restored_measurement_count = 0;
      }

      restored_measurement_count =
        static_cast<int>(measurement_queue_.size()) - original_count;
    }

    while (!measurement_queue_.empty() && rclcpp::ok()) {
      MeasurementPtr measurement = measurement_queue_.top();

      // If we've reached a measurement that has a time later than now, it
      // should wait until a future iteration. Since measurements are stored in
      // a priority queue, all remaining measurements will be in the future.
      if (current_time < measurement->time_) {
        break;
      }

      measurement_queue_.pop();

      // When we receive control messages, we call this directly in the control
      // callback. However, we also associate a control with each sensor message
      // so that we can support lagged smoothing. As we cannot guarantee that
      // the new control callback will fire before a new measurement, we should
      // only perform this operation if we are processing messages from the
      // history. Otherwise, we may get a new measurement, store the "old"
      // latest control, then receive a control, call setControl, and then
      // overwrite that value with this one (i.e., with the "old" control we
      // associated with the measurement).
      if (use_control_ && restored_measurement_count > 0) {
        filter_.setControl(measurement->latest_control_,
          measurement->latest_control_time_);
        restored_measurement_count--;
      }

      // This will call predict and, if necessary, correct
      filter_.processMeasurement(*(measurement.get()));

      // Store old states and measurements if we're smoothing
      if (smooth_lagged_data_) {
        // Invariant still holds: measurementHistoryDeque_.back().time_ <
        // measurement_queue_.top().time_
        measurement_history_.push_back(measurement);

        // We should only save the filter state once per unique timstamp
        if (measurement_queue_.empty() ||
          measurement_queue_.top()->time_ !=
          filter_.getLastMeasurementTime())
        {
          saveFilterState(filter_);
        }
      }
    }
  } else if (filter_.getInitializedStatus()) {
    // In the event that we don't get any measurements for a long time,
    // we still need to continue to estimate our state. Therefore, we
    // should project the state forward here.
    rclcpp::Duration last_update_delta =
      current_time - filter_.getLastMeasurementTime();

    // If we get a large delta, then continuously predict until
    if (last_update_delta >= filter_.getSensorTimeout()) {
      predict_to_current_time = true;

      RF_DEBUG("Sensor timeout! Last measurement time was " <<
        filter_utilities::toSec(filter_.getLastMeasurementTime()) <<
        ", current time is " << filter_utilities::toSec(current_time) <<
        ", delta is " << filter_utilities::toSec(last_update_delta) <<
        "\n");
    }
  } else {
    RF_DEBUG("Filter not yet initialized.\n");
  }

  if (filter_.getInitializedStatus() && predict_to_current_time) {
    rclcpp::Duration last_update_delta =
      current_time - filter_.getLastMeasurementTime();

    filter_.validateDelta(last_update_delta);
    filter_.predict(current_time, last_update_delta);

    // Update the last measurement time and last update time
    filter_.setLastMeasurementTime(filter_.getLastMeasurementTime() +
      last_update_delta);
  }

  RF_DEBUG("\n----- /RosFilter<T>::integrateMeasurements ------\n");
}

template<typename T>
void RosFilter<T>::loadParams()
{
  /* For diagnostic purposes, collect information about how many different
   * sources are measuring each absolute pose variable and do not have
   * differential integration enabled.
   */
  std::map<StateMembers, int> abs_pose_var_counts;
  abs_pose_var_counts[StateMemberX] = 0;
  abs_pose_var_counts[StateMemberY] = 0;
  abs_pose_var_counts[StateMemberZ] = 0;
  abs_pose_var_counts[StateMemberRoll] = 0;
  abs_pose_var_counts[StateMemberPitch] = 0;
  abs_pose_var_counts[StateMemberYaw] = 0;

  // Same for twist variables
  std::map<StateMembers, int> twist_var_counts;
  twist_var_counts[StateMemberVx] = 0;
  twist_var_counts[StateMemberVy] = 0;
  twist_var_counts[StateMemberVz] = 0;
  twist_var_counts[StateMemberVroll] = 0;
  twist_var_counts[StateMemberVpitch] = 0;
  twist_var_counts[StateMemberVyaw] = 0;

  // Determine if we'll be printing diagnostic information
  print_diagnostics_ = this->declare_parameter("print_diagnostics", false);

  // Check for custom gravitational acceleration value
  gravitational_acceleration_ = this->declare_parameter("gravitational_acceleration",
      gravitational_acceleration_);

  // Grab the debug param. If true, the node will produce a LOT of output.
  bool debug = this->declare_parameter("debug", false);
  std::string debug_out_file = "robot_localization_debug.txt";
  if (debug) {
    try {
      debug_out_file = this->declare_parameter("debug_out_file", debug_out_file);
      debug_stream_.open(debug_out_file.c_str());

      // Make sure we succeeded
      if (debug_stream_.is_open()) {
        filter_.setDebug(debug, &debug_stream_);
      } else {
        std::cerr <<
          "RosFilter<T>::loadParams() - unable to create debug output file " <<
          debug_out_file << "\n";
      }
    } catch (const std::exception & e) {
      std::cerr <<
        "RosFilter<T>::loadParams() - unable to create debug output file" <<
        debug_out_file << ". Error was " << e.what() << "\n";
    }
  }

  // These params specify the name of the robot's body frame (typically
  // base_link) and odometry frame (typically odom)
  map_frame_id_ = this->declare_parameter("map_frame", std::string("map"));
  odom_frame_id_ = this->declare_parameter("odom_frame", std::string("odom"));
  base_link_frame_id_ = this->declare_parameter("base_link_frame",
      std::string("base_link"));

  /*
   * These parameters are designed to enforce compliance with REP-105:
   * http://www.ros.org/reps/rep-0105.html
   * When fusing absolute position data from sensors such as GPS, the state
   * estimate can undergo discrete jumps. According to REP-105, we want three
   * coordinate frames: map, odom, and base_link. The map frame can have
   * discontinuities, but is the frame with the most accurate position estimate
   * for the robot and should not suffer from drift. The odom frame drifts over
   * time, but is guaranteed to be continuous and is accurate enough for local
   * planning and navigation. The base_link frame is affixed to the robot. The
   * intention is that some odometry source broadcasts the odom->base_link
   * transform. The localization software should broadcast map->base_link.
   * However, tf does not allow multiple parents for a coordinate frame, so
   * we must *compute* map->base_link, but then use the existing odom->base_link
   * transform to compute *and broadcast* map->odom.
   *
   * The state estimation nodes in robot_localization therefore have two
   * "modes." If your world_frame parameter value matches the odom_frame
   * parameter value, then robot_localization will assume someone else is
   * broadcasting a transform from odom_frame->base_link_frame, and it will
   * compute the map_frame->odom_frame transform. Otherwise, it will simply
   * compute the odom_frame->base_link_frame transform.
   *
   * The default is the latter behavior (broadcast of odom->base_link).
   */
  world_frame_id_ = this->declare_parameter("world_frame", odom_frame_id_);

  if (map_frame_id_ == odom_frame_id_ ||
    odom_frame_id_ == base_link_frame_id_ ||
    map_frame_id_ == base_link_frame_id_)
  {
    std::cerr <<
      "Invalid frame configuration! The values for map_frame, odom_frame, "
      "and base_link_frame must be unique." <<
      "\n";
  }

  // Try to resolve tf_prefix
  std::string tf_prefix = "";
  std::string tf_prefix_path = "";
  this->declare_parameter("tf_prefix");
  if (this->get_parameter("tf_prefix", tf_prefix_path)) {
    // Append the tf prefix in a tf2-friendly manner
    filter_utilities::appendPrefix(tf_prefix, map_frame_id_);
    filter_utilities::appendPrefix(tf_prefix, odom_frame_id_);
    filter_utilities::appendPrefix(tf_prefix, base_link_frame_id_);
    filter_utilities::appendPrefix(tf_prefix, world_frame_id_);
  }

  // Whether we're publshing the world_frame->base_link_frame transform
  publish_transform_ = this->declare_parameter("publish_tf", true);

  // Whether we're publishing the acceleration state transform
  publish_acceleration_ = this->declare_parameter("publish_acceleration", false);

  // Transform future dating
  double offset_tmp = this->declare_parameter("transform_time_offset", 0.0);
  tf_time_offset_ =
    rclcpp::Duration(filter_utilities::secToNanosec(offset_tmp));

  // Transform timeout
  double timeout_tmp = this->declare_parameter("transform_timeout", 0.0);
  tf_timeout_ = rclcpp::Duration(filter_utilities::secToNanosec(timeout_tmp));

  // Update frequency and sensor timeout
  frequency_ = this->declare_parameter("frequency", 30.0);

  double sensor_timeout = this->declare_parameter("sensor_timeout", 1.0 / frequency_);
  filter_.setSensorTimeout(
    rclcpp::Duration(filter_utilities::secToNanosec(sensor_timeout)));

  // Determine if we're in 2D mode
  two_d_mode_ = this->declare_parameter("two_d_mode", false);

  // Smoothing window size
  smooth_lagged_data_ = this->declare_parameter("smooth_lagged_data", false);
  double history_length_double = this->declare_parameter("history_length", 0.0);

  if (!smooth_lagged_data_ && std::abs(history_length_double) > 0) {
    std::cerr << "Filter history interval of " << history_length_double <<
      " specified, but smooth_lagged_data is set to false. Lagged "
      "data will not be smoothed.";
  }

  if (smooth_lagged_data_ && history_length_double < 0) {
    std::cerr << "Negative history interval of " << history_length_double <<
      " specified. Absolute value will be assumed.";
  }

  history_length_ = rclcpp::Duration(
    filter_utilities::secToNanosec(std::abs(history_length_double)));

  // Whether we reset filter on jump back in time
  reset_on_time_jump_ = this->declare_parameter("reset_on_time_jump", false);

  // Determine if we're using a control term
  double control_timeout = sensor_timeout;
  std::vector<bool> control_update_vector(TWIST_SIZE, 0);
  std::vector<double> acceleration_limits(TWIST_SIZE, 1.0);
  std::vector<double> acceleration_gains(TWIST_SIZE, 1.0);
  std::vector<double> deceleration_limits(TWIST_SIZE, 1.0);
  std::vector<double> deceleration_gains(TWIST_SIZE, 1.0);

  use_control_ = this->declare_parameter("use_control", false);
  control_timeout = this->declare_parameter("control_timeout", 0.0);

  if (use_control_) {
    this->declare_parameter("control_config");
    if (this->get_parameter("control_config", control_update_vector)) {
      if (control_update_vector.size() != TWIST_SIZE) {
        std::cerr << "Control configuration must be of size " << TWIST_SIZE <<
          ". Provided config was of "
          "size " <<
          control_update_vector.size() <<
          ". No control term will be used.\n";
        use_control_ = false;
      }
    } else {
      std::cerr << "use_control is set to true, but control_config is missing. "
        "No control term will be used.\n";
      use_control_ = false;
    }

    this->declare_parameter("acceleration_limits");
    if (this->get_parameter("acceleration_limits", acceleration_limits)) {
      if (acceleration_limits.size() != TWIST_SIZE) {
        std::cerr << "Acceleration configuration must be of size " << TWIST_SIZE <<
          ". Provided config was of "
          "size " <<
          acceleration_limits.size() <<
          ". No control term will be used.\n";
        use_control_ = false;
      }
    } else {
      std::cerr << "use_control is set to true, but acceleration_limits is "
        "missing. Will use default values.\n";
    }

    this->declare_parameter("acceleration_gains");
    if (this->get_parameter("acceleration_gains", acceleration_gains)) {
      const int size = acceleration_gains.size();
      if (size != TWIST_SIZE) {
        std::cerr << "Acceleration gain configuration must be of size " <<
          TWIST_SIZE << ". Provided config was of size " << size <<
          ". All gains will be assumed to be 1.\n";
        std::fill_n(acceleration_gains.begin(), std::min(size, TWIST_SIZE),
          1.0);
        acceleration_gains.resize(TWIST_SIZE, 1.0);
      }
    }

    this->declare_parameter("deceleration_limits");
    if (this->get_parameter("deceleration_limits", deceleration_limits)) {
      if (deceleration_limits.size() != TWIST_SIZE) {
        std::cerr << "Deceleration configuration must be of size " << TWIST_SIZE <<
          ". Provided config was of size " <<
          deceleration_limits.size() <<
          ". No control term will be used.\n";
        use_control_ = false;
      }
    } else {
      std::cout << "use_control is set to true, but no deceleration_limits "
        "specified. Will use acceleration "
        "limits.\n";
      deceleration_limits = acceleration_limits;
    }

    this->declare_parameter("deceleration_gains");
    if (this->get_parameter("deceleration_gains", deceleration_gains)) {
      const int size = deceleration_gains.size();
      if (size != TWIST_SIZE) {
        std::cerr << "Deceleration gain configuration must be of size " <<
          TWIST_SIZE << ". Provided config was of size " << size <<
          ". All gains will be assumed to be 1.\n";
        std::fill_n(deceleration_gains.begin(), std::min(size, TWIST_SIZE),
          1.0);
        deceleration_gains.resize(TWIST_SIZE, 1.0);
      }
    } else {
      std::cout << "use_control is set to true, but no deceleration_gains "
        "specified. Will use acceleration "
        "gains.\n";
      deceleration_gains = acceleration_gains;
    }
  }

  bool dynamic_process_noise_covariance = this->declare_parameter(
    "dynamic_process_noise_covariance", false);
  filter_.setUseDynamicProcessNoiseCovariance(
    dynamic_process_noise_covariance);

  std::vector<double> initial_state(STATE_SIZE, 0.0);
  this->declare_parameter("initial_state");
  if (this->get_parameter("initial_state", initial_state)) {
    if (initial_state.size() != STATE_SIZE) {
      std::cerr << "Initial state must be of size " << STATE_SIZE <<
        ". Provided config was of size " << initial_state.size() <<
        ". The initial state will be ignored.\n";
    } else {
      Eigen::Map<Eigen::VectorXd> eigen_state(initial_state.data(),
        initial_state.size());
      filter_.setState(eigen_state);
    }
  }

  // Debugging writes to file
  RF_DEBUG("tf_prefix is " <<
    tf_prefix << "\nmap_frame is " << map_frame_id_ <<
    "\nodom_frame is " << odom_frame_id_ << "\nbase_link_frame is " <<
    base_link_frame_id_ << "\nworld_frame is " << world_frame_id_ <<
    "\ntransform_time_offset is " <<
    filter_utilities::toSec(tf_time_offset_) <<
    "\ntransform_timeout is " << filter_utilities::toSec(tf_timeout_) <<
    "\nfrequency is " << frequency_ << "\nsensor_timeout is " <<
    filter_utilities::toSec(filter_.getSensorTimeout()) <<
    "\ntwo_d_mode is " << (two_d_mode_ ? "true" : "false") <<
    "\nsmooth_lagged_data is " <<
    (smooth_lagged_data_ ? "true" : "false") << "\nhistory_length is " <<
    filter_utilities::toSec(history_length_) << "\nuse_control is " <<
    (use_control_ ? "true" : "false") << "\ncontrol_config is " <<
    control_update_vector << "\ncontrol_timeout is " <<
    control_timeout << "\nacceleration_limits are " <<
    acceleration_limits << "\nacceleration_gains are " <<
    acceleration_gains << "\ndeceleration_limits are " <<
    deceleration_limits << "\ndeceleration_gains are " <<
    deceleration_gains << "\ninitial state is " << filter_.getState() <<
    "\ndynamic_process_noise_covariance is " <<
    (dynamic_process_noise_covariance ? "true" : "false") <<
    "\nprint_diagnostics is " <<
    (print_diagnostics_ ? "true" : "false") << "\n");

  // Create a subscriber for manually setting/resetting pose
  set_pose_sub_ =
    this->create_subscription<geometry_msgs::msg::PoseWithCovarianceStamped>(
    "set_pose", rclcpp::QoS(1),
    std::bind(&RosFilter<T>::setPoseCallback, this, std::placeholders::_1));

  // Create a service for manually setting/resetting pose
  set_pose_service_ =
    this->create_service<robot_localization::srv::SetPose>(
    "set_pose", std::bind(&RosFilter<T>::setPoseSrvCallback, this,
    std::placeholders::_1, std::placeholders::_2, std::placeholders::_3));

  // Init the last last measurement time so we don't get a huge initial delta
  filter_.setLastMeasurementTime(this->now());

  // Now pull in each topic to which we want to subscribe.
  // Start with odom.
  size_t topic_ind = 0;
  bool more_params = false;
  do {
    // Build the string in the form of "odomX", where X is the odom topic
    // number, then check if we have any parameters with that value. Users need
    // to make sure they don't have gaps in their configs (e.g., odom0 and then
    // odom2)
    std::stringstream ss;
    ss << "odom" << topic_ind++;
    std::string odom_topic_name = ss.str();
    std::string odom_topic;
    this->declare_parameter(odom_topic_name);

    rclcpp::Parameter parameter;
    if (rclcpp::PARAMETER_NOT_SET != this->get_parameter(odom_topic_name, parameter)) {
      more_params = true;
      odom_topic = parameter.as_string();
    } else {
      more_params = false;
      this->undeclare_parameter(odom_topic_name);
    }

    if (more_params) {
      // Determine if we want to integrate this sensor differentially
      bool differential = this->declare_parameter(odom_topic_name + std::string("_differential"),
          false);

      // Determine if we want to integrate this sensor relatively
      bool relative = this->declare_parameter(odom_topic_name + std::string("_relative"), false);

      if (relative && differential) {
        std::cerr << "Both " << odom_topic_name << "_differential" <<
          " and " << odom_topic_name <<
          "_relative were set to true. Using differential mode.\n";

        relative = false;
      }

      // Check for pose rejection threshold
      double pose_mahalanobis_thresh = this->declare_parameter(odom_topic_name +
          std::string("_pose_rejection_threshold"),
          std::numeric_limits<double>::max());

      // Check for twist rejection threshold
      double twist_mahalanobis_thresh = this->declare_parameter(odom_topic_name +
          std::string("_twist_rejection_threshold"),
          std::numeric_limits<double>::max());

      // Set optional custom queue size
      int queue_size = this->declare_parameter(odom_topic_name +
          std::string("_queue_size"), 10);

      // Now pull in its boolean update vector configuration. Create separate
      // vectors for pose and twist data, and then zero out the opposite values
      // in each vector (no pose data in the twist update vector and
      // vice-versa).
      std::vector<bool> update_vec = loadUpdateConfig(odom_topic_name);
      std::vector<bool> pose_update_vec = update_vec;
      std::fill(pose_update_vec.begin() + POSITION_V_OFFSET,
        pose_update_vec.begin() + POSITION_V_OFFSET + TWIST_SIZE, 0);
      std::vector<bool> twist_update_vec = update_vec;
      std::fill(twist_update_vec.begin() + POSITION_OFFSET,
        twist_update_vec.begin() + POSITION_OFFSET + POSE_SIZE, 0);

      int pose_update_sum =
        std::accumulate(pose_update_vec.begin(), pose_update_vec.end(), 0);
      int twist_update_sum =
        std::accumulate(twist_update_vec.begin(), twist_update_vec.end(), 0);

      const CallbackData pose_callback_data(
        odom_topic_name + "_pose", pose_update_vec, pose_update_sum,
        differential, relative, pose_mahalanobis_thresh);

      const CallbackData twist_callback_data(
        odom_topic_name + "_twist", twist_update_vec, twist_update_sum, false,
        false, twist_mahalanobis_thresh);

      // Store the odometry topic subscribers so they don't go out of scope.
      if (pose_update_sum + twist_update_sum > 0) {
        std::function<void(const std::shared_ptr<nav_msgs::msg::Odometry>)>
        odom_callback = std::bind(&RosFilter<T>::odometryCallback, this,
            std::placeholders::_1, odom_topic_name,
            pose_callback_data, twist_callback_data);

        auto custom_qos = rclcpp::SensorDataQoS(rclcpp::KeepLast(queue_size));
        topic_subs_.push_back(
          this->create_subscription<nav_msgs::msg::Odometry>(odom_topic, custom_qos,
          odom_callback));
      } else {
        std::stringstream stream;
        stream << odom_topic << " is listed as an input topic, but all update "
          "variables are false";

        addDiagnostic(diagnostic_msgs::msg::DiagnosticStatus::WARN,
          odom_topic + "_configuration", stream.str(), true);
      }

      if (pose_update_sum > 0) {
        if (differential) {
          twist_var_counts[StateMemberVx] += pose_update_vec[StateMemberX];
          twist_var_counts[StateMemberVy] += pose_update_vec[StateMemberY];
          twist_var_counts[StateMemberVz] += pose_update_vec[StateMemberZ];
          twist_var_counts[StateMemberVroll] +=
            pose_update_vec[StateMemberRoll];
          twist_var_counts[StateMemberVpitch] +=
            pose_update_vec[StateMemberPitch];
          twist_var_counts[StateMemberVyaw] += pose_update_vec[StateMemberYaw];
        } else {
          abs_pose_var_counts[StateMemberX] += pose_update_vec[StateMemberX];
          abs_pose_var_counts[StateMemberY] += pose_update_vec[StateMemberY];
          abs_pose_var_counts[StateMemberZ] += pose_update_vec[StateMemberZ];
          abs_pose_var_counts[StateMemberRoll] +=
            pose_update_vec[StateMemberRoll];
          abs_pose_var_counts[StateMemberPitch] +=
            pose_update_vec[StateMemberPitch];
          abs_pose_var_counts[StateMemberYaw] +=
            pose_update_vec[StateMemberYaw];
        }
      }

      if (twist_update_sum > 0) {
        twist_var_counts[StateMemberVx] += twist_update_vec[StateMemberVx];
        twist_var_counts[StateMemberVy] += twist_update_vec[StateMemberVx];
        twist_var_counts[StateMemberVz] += twist_update_vec[StateMemberVz];
        twist_var_counts[StateMemberVroll] +=
          twist_update_vec[StateMemberVroll];
        twist_var_counts[StateMemberVpitch] +=
          twist_update_vec[StateMemberVpitch];
        twist_var_counts[StateMemberVyaw] += twist_update_vec[StateMemberVyaw];
      }

      RF_DEBUG("Subscribed to " <<
        odom_topic << " (" << odom_topic_name << ")\n\t" <<
        odom_topic_name << "_differential is " <<
        (differential ? "true" : "false") << "\n\t" << odom_topic_name <<
        "_pose_rejection_threshold is " << pose_mahalanobis_thresh <<
        "\n\t" << odom_topic_name << "_twist_rejection_threshold is " <<
        twist_mahalanobis_thresh << "\n\t" << odom_topic_name <<
        " pose update vector is " << pose_update_vec << "\t" <<
        odom_topic_name << " twist update vector is " <<
        twist_update_vec);
    }
  } while (more_params);

  // Repeat for pose
  topic_ind = 0;
  more_params = false;
  do {
    std::stringstream ss;
    ss << "pose" << topic_ind++;
    std::string pose_topic_name = ss.str();
    std::string pose_topic;
    this->declare_parameter(pose_topic_name);

    rclcpp::Parameter parameter;
    if (rclcpp::PARAMETER_NOT_SET != this->get_parameter(pose_topic_name, parameter)) {
      more_params = true;
      pose_topic = parameter.as_string();
    } else {
      more_params = false;
      this->undeclare_parameter(pose_topic_name);
    }

    if (more_params) {
      bool differential = this->declare_parameter(pose_topic_name + std::string("_differential"),
          false);

      // Determine if we want to integrate this sensor relatively
      bool relative = this->declare_parameter(pose_topic_name + std::string("_relative"),
          false);

      if (relative && differential) {
        std::cerr << "Both " << pose_topic_name << "_differential" <<
          " and " << pose_topic_name <<
          "_relative were set to true. Using differential mode.\n";

        relative = false;
      }

      // Check for pose rejection threshold
      double pose_mahalanobis_thresh = this->declare_parameter(pose_topic_name +
          std::string("_rejection_threshold"),
          std::numeric_limits<double>::max());

      // Set optional custom queue size
      int queue_size = this->declare_parameter(pose_topic_name +
          std::string("_queue_size"), 10);

      // Pull in the sensor's config, zero out values that are invalid for the
      // pose type
      std::vector<bool> pose_update_vec = loadUpdateConfig(pose_topic_name);
      std::fill(pose_update_vec.begin() + POSITION_V_OFFSET,
        pose_update_vec.begin() + POSITION_V_OFFSET + TWIST_SIZE, 0);
      std::fill(pose_update_vec.begin() + POSITION_A_OFFSET,
        pose_update_vec.begin() + POSITION_A_OFFSET + ACCELERATION_SIZE,
        0);

      int pose_update_sum =
        std::accumulate(pose_update_vec.begin(), pose_update_vec.end(), 0);

      if (pose_update_sum > 0) {
        const CallbackData callback_data(pose_topic_name, pose_update_vec,
          pose_update_sum, differential,
          relative, pose_mahalanobis_thresh);

        std::function<void(const std::shared_ptr<
            geometry_msgs::msg::PoseWithCovarianceStamped>)>
        pose_callback =
          std::bind(&RosFilter<T>::poseCallback, this, std::placeholders::_1,
            callback_data, world_frame_id_, false);

        auto custom_qos = rclcpp::SensorDataQoS(rclcpp::KeepLast(queue_size));

        topic_subs_.push_back(this->create_subscription<
            geometry_msgs::msg::PoseWithCovarianceStamped>(
            pose_topic, custom_qos, pose_callback));

        if (differential) {
          twist_var_counts[StateMemberVx] += pose_update_vec[StateMemberX];
          twist_var_counts[StateMemberVy] += pose_update_vec[StateMemberY];
          twist_var_counts[StateMemberVz] += pose_update_vec[StateMemberZ];
          twist_var_counts[StateMemberVroll] +=
            pose_update_vec[StateMemberRoll];
          twist_var_counts[StateMemberVpitch] +=
            pose_update_vec[StateMemberPitch];
          twist_var_counts[StateMemberVyaw] += pose_update_vec[StateMemberYaw];
        } else {
          abs_pose_var_counts[StateMemberX] += pose_update_vec[StateMemberX];
          abs_pose_var_counts[StateMemberY] += pose_update_vec[StateMemberY];
          abs_pose_var_counts[StateMemberZ] += pose_update_vec[StateMemberZ];
          abs_pose_var_counts[StateMemberRoll] +=
            pose_update_vec[StateMemberRoll];
          abs_pose_var_counts[StateMemberPitch] +=
            pose_update_vec[StateMemberPitch];
          abs_pose_var_counts[StateMemberYaw] +=
            pose_update_vec[StateMemberYaw];
        }
      } else {
        std::cerr << "Warning: " << pose_topic <<
          " is listed as an input topic, "
          "but all pose update variables are false\n";
      }

      RF_DEBUG("Subscribed to " <<
        pose_topic << " (" << pose_topic_name << ")\n\t" <<
        pose_topic_name << "_differential is " <<
        (differential ? "true" : "false") << "\n\t" << pose_topic_name <<
        "_rejection_threshold is " << pose_mahalanobis_thresh <<
        "\n\t" << pose_topic_name << " update vector is " <<
        pose_update_vec);
    }
  } while (more_params);

  // Repeat for twist
  topic_ind = 0;
  more_params = false;
  do {
    std::stringstream ss;
    ss << "twist" << topic_ind++;
    std::string twist_topic_name = ss.str();
    std::string twist_topic;
    this->declare_parameter(twist_topic_name);

    rclcpp::Parameter parameter;
    if (rclcpp::PARAMETER_NOT_SET != this->get_parameter(twist_topic_name, parameter)) {
      more_params = true;
      twist_topic = parameter.as_string();
    } else {
      more_params = false;
      this->undeclare_parameter(twist_topic_name);
    }

    if (more_params) {
      // Check for twist rejection threshold
      double twist_mahalanobis_thresh = this->declare_parameter(twist_topic_name +
          std::string("_rejection_threshold"),
          std::numeric_limits<double>::max());

      // Set optional custom queue size
      int queue_size = this->declare_parameter(twist_topic_name +
          std::string("_queue_size"), 10);

      // Pull in the sensor's config, zero out values that are invalid for the
      // twist type
      std::vector<bool> twist_update_vec = loadUpdateConfig(twist_topic_name);
      std::fill(twist_update_vec.begin() + POSITION_OFFSET,
        twist_update_vec.begin() + POSITION_OFFSET + POSE_SIZE, 0);

      int twist_update_sum =
        std::accumulate(twist_update_vec.begin(), twist_update_vec.end(), 0);

      if (twist_update_sum > 0) {
        const CallbackData callback_data(twist_topic_name, twist_update_vec,
          twist_update_sum, false, false,
          twist_mahalanobis_thresh);

        std::function<void(const std::shared_ptr<
            geometry_msgs::msg::TwistWithCovarianceStamped>)>
        twist_callback = std::bind(&RosFilter<T>::twistCallback, this,
            std::placeholders::_1, callback_data,
            base_link_frame_id_);

        auto custom_qos = rclcpp::SensorDataQoS(rclcpp::KeepLast(queue_size));
        topic_subs_.push_back(this->create_subscription<
            geometry_msgs::msg::TwistWithCovarianceStamped>(
            twist_topic, custom_qos, twist_callback));

        twist_var_counts[StateMemberVx] += twist_update_vec[StateMemberVx];
        twist_var_counts[StateMemberVy] += twist_update_vec[StateMemberVy];
        twist_var_counts[StateMemberVz] += twist_update_vec[StateMemberVz];
        twist_var_counts[StateMemberVroll] +=
          twist_update_vec[StateMemberVroll];
        twist_var_counts[StateMemberVpitch] +=
          twist_update_vec[StateMemberVpitch];
        twist_var_counts[StateMemberVyaw] += twist_update_vec[StateMemberVyaw];
      } else {
        std::cerr << "Warning: " << twist_topic <<
          " is listed as an input topic, "
          "but all twist update variables are false\n";
      }

      RF_DEBUG("Subscribed to " <<
        twist_topic << " (" << twist_topic_name << ")\n\t" <<
        twist_topic_name << "_rejection_threshold is " <<
        twist_mahalanobis_thresh << "\n\t" << twist_topic_name <<
        " update vector is " << twist_update_vec);
    }
  } while (more_params);

  // Repeat for IMU
  topic_ind = 0;
  more_params = false;
  do {
    std::stringstream ss;
    ss << "imu" << topic_ind++;
    std::string imu_topic_name = ss.str();
    std::string imu_topic;
    this->declare_parameter(imu_topic_name);

    rclcpp::Parameter parameter;
    if (rclcpp::PARAMETER_NOT_SET != this->get_parameter(imu_topic_name, parameter)) {
      more_params = true;
      imu_topic = parameter.as_string();
    } else {
      more_params = false;
      this->undeclare_parameter(imu_topic_name);
    }

    if (more_params) {
      bool differential = this->declare_parameter(imu_topic_name + std::string("_differential"),
          differential);

      // Determine if we want to integrate this sensor relatively
      bool relative = this->declare_parameter(imu_topic_name + std::string("_relative"), false);

      if (relative && differential) {
        std::cerr << "Both " << imu_topic_name << "_differential" <<
          " and " << imu_topic_name <<
          "_relative were set to true. Using differential mode.\n";

        relative = false;
      }

      // Check for pose rejection threshold
      double pose_mahalanobis_thresh = this->declare_parameter(imu_topic_name +
          std::string("_pose_rejection_threshold"),
          std::numeric_limits<double>::max());

      // Check for angular velocity rejection threshold
      std::string imu_twist_rejection_name =
        imu_topic_name + std::string("_twist_rejection_threshold");
      double twist_mahalanobis_thresh = this->declare_parameter(imu_twist_rejection_name,
          std::numeric_limits<double>::max());

      // Check for acceleration rejection threshold
      double accel_mahalanobis_thresh = this->declare_parameter(
        imu_topic_name +
        std::string("_linear_acceleration_rejection_threshold"),
        std::numeric_limits<double>::max());

      bool remove_grav_acc = this->declare_parameter(imu_topic_name +
          "_remove_gravitational_acceleration",
          false);
      remove_gravitational_acceleration_[imu_topic_name + "_acceleration"] =
        remove_grav_acc;

      // Set optional custom queue size
      int queue_size = this->declare_parameter(imu_topic_name +
          std::string("_queue_size"), 10);

      // Now pull in its boolean update vector configuration and differential
      // update configuration (as this contains pose information)
      std::vector<bool> update_vec = loadUpdateConfig(imu_topic_name);

      std::vector<bool> pose_update_vec = update_vec;
      std::fill(pose_update_vec.begin() + POSITION_V_OFFSET,
        pose_update_vec.begin() + POSITION_V_OFFSET + TWIST_SIZE, 0);
      std::fill(pose_update_vec.begin() + POSITION_A_OFFSET,
        pose_update_vec.begin() + POSITION_A_OFFSET + ACCELERATION_SIZE,
        0);

      std::vector<bool> twist_update_vec = update_vec;
      std::fill(twist_update_vec.begin() + POSITION_OFFSET,
        twist_update_vec.begin() + POSITION_OFFSET + POSE_SIZE, 0);
      std::fill(
        twist_update_vec.begin() + POSITION_A_OFFSET,
        twist_update_vec.begin() + POSITION_A_OFFSET + ACCELERATION_SIZE, 0);

      std::vector<bool> accel_update_vec = update_vec;
      std::fill(accel_update_vec.begin() + POSITION_OFFSET,
        accel_update_vec.begin() + POSITION_OFFSET + POSE_SIZE, 0);
      std::fill(accel_update_vec.begin() + POSITION_V_OFFSET,
        accel_update_vec.begin() + POSITION_V_OFFSET + TWIST_SIZE, 0);

      int pose_update_sum =
        std::accumulate(pose_update_vec.begin(), pose_update_vec.end(), 0);
      int twist_update_sum =
        std::accumulate(twist_update_vec.begin(), twist_update_vec.end(), 0);
      int accelUpdateSum =
        std::accumulate(accel_update_vec.begin(), accel_update_vec.end(), 0);

      // Check if we're using control input for any of the acceleration
      // variables; turn off if so
      if (control_update_vector[ControlMemberVx] &&
        static_cast<bool>(accel_update_vec[StateMemberAx]))
      {
        std::cerr << "X acceleration is being measured from IMU; X velocity "
          "control input is disabled\n";
        control_update_vector[ControlMemberVx] = 0;
      }
      if (control_update_vector[ControlMemberVy] &&
        static_cast<bool>(accel_update_vec[StateMemberAy]))
      {
        std::cerr << "Y acceleration is being measured from IMU; Y velocity "
          "control input is disabled\n";
        control_update_vector[ControlMemberVy] = 0;
      }
      if (control_update_vector[ControlMemberVz] &&
        static_cast<bool>(accel_update_vec[StateMemberAz]))
      {
        std::cerr << "Z acceleration is being measured from IMU; Z velocity "
          "control input is disabled\n";
        control_update_vector[ControlMemberVz] = 0;
      }

      if (pose_update_sum + twist_update_sum + accelUpdateSum > 0) {
        const CallbackData pose_callback_data(
          imu_topic_name + "_pose", pose_update_vec, pose_update_sum,
          differential, relative, pose_mahalanobis_thresh);
        const CallbackData twist_callback_data(
          imu_topic_name + "_twist", twist_update_vec, twist_update_sum,
          differential, relative, twist_mahalanobis_thresh);
        const CallbackData accel_callback_data(
          imu_topic_name + "_acceleration", accel_update_vec, accelUpdateSum,
          differential, relative, accel_mahalanobis_thresh);

        std::function<void(const std::shared_ptr<sensor_msgs::msg::Imu>)>
        imu_callback =
          std::bind(&RosFilter<T>::imuCallback, this, std::placeholders::_1,
            imu_topic_name, pose_callback_data,
            twist_callback_data, accel_callback_data);

        auto custom_qos = rclcpp::SensorDataQoS(rclcpp::KeepLast(queue_size));
        topic_subs_.push_back(this->create_subscription<sensor_msgs::msg::Imu>(
            imu_topic, custom_qos, imu_callback));
      } else {
        std::cerr << "Warning: " << imu_topic <<
          " is listed as an input topic, "
          "but all its update variables are false\n";
      }

      if (pose_update_sum > 0) {
        if (differential) {
          twist_var_counts[StateMemberVroll] +=
            pose_update_vec[StateMemberRoll];
          twist_var_counts[StateMemberVpitch] +=
            pose_update_vec[StateMemberPitch];
          twist_var_counts[StateMemberVyaw] += pose_update_vec[StateMemberYaw];
        } else {
          abs_pose_var_counts[StateMemberRoll] +=
            pose_update_vec[StateMemberRoll];
          abs_pose_var_counts[StateMemberPitch] +=
            pose_update_vec[StateMemberPitch];
          abs_pose_var_counts[StateMemberYaw] +=
            pose_update_vec[StateMemberYaw];
        }
      }

      if (twist_update_sum > 0) {
        twist_var_counts[StateMemberVroll] +=
          twist_update_vec[StateMemberVroll];
        twist_var_counts[StateMemberVpitch] +=
          twist_update_vec[StateMemberVpitch];
        twist_var_counts[StateMemberVyaw] += twist_update_vec[StateMemberVyaw];
      }

      RF_DEBUG("Subscribed to " <<
        imu_topic << " (" << imu_topic_name << ")\n\t" <<
        imu_topic_name << "_differential is " <<
        (differential ? "true" : "false") << "\n\t" << imu_topic_name <<
        "_pose_rejection_threshold is " << pose_mahalanobis_thresh <<
        "\n\t" << imu_topic_name << "_twist_rejection_threshold is " <<
        twist_mahalanobis_thresh << "\n\t" << imu_topic_name <<
        "_linear_acceleration_rejection_threshold is " <<
        accel_mahalanobis_thresh << "\n\t" << imu_topic_name <<
        "_remove_gravitational_acceleration is " <<
        (remove_grav_acc ? "true" : "false") << "\n\t" <<
        imu_topic_name << " pose update vector is " << pose_update_vec <<
        "\t" << imu_topic_name << " twist update vector is " <<
        twist_update_vec << "\t" << imu_topic_name <<
        " acceleration update vector is " << accel_update_vec);
    }
  } while (more_params);

  // Now that we've checked if IMU linear acceleration is being used, we can
  // determine our final control parameters
  if (use_control_ && std::accumulate(control_update_vector.begin(),
    control_update_vector.end(), 0) == 0)
  {
    std::cerr << "use_control is set to true, but control_config has only "
      "false values. No control term "
      "will be used.\n";
    use_control_ = false;
  }

  // If we're using control, set the parameters and create the necessary
  // subscribers
  if (use_control_) {
    latest_control_.resize(TWIST_SIZE);
    latest_control_.setZero();

    filter_.setControlParams(
      control_update_vector,
      rclcpp::Duration(filter_utilities::secToNanosec(control_timeout)),
      acceleration_limits, acceleration_gains, deceleration_limits,
      deceleration_gains);

    control_sub_ = this->create_subscription<geometry_msgs::msg::Twist>(
      "cmd_vel", rclcpp::QoS(1),
      std::bind(&RosFilter<T>::controlCallback, this, std::placeholders::_1));
  }

  /* Warn users about:
   *    1. Multiple non-differential input sources
   *    2. No absolute *or* velocity measurements for pose variables
   */
  if (print_diagnostics_) {
    for (int state_var = StateMemberX; state_var <= StateMemberYaw; ++state_var) {
      if (abs_pose_var_counts[static_cast<StateMembers>(state_var)] > 1) {
        std::stringstream stream;
        stream << abs_pose_var_counts[static_cast<StateMembers>(state_var -
        POSITION_OFFSET)] << " absolute pose inputs detected for " <<
          state_variable_names_[state_var] <<
          ". This may result in oscillations. Please ensure that your"
          "variances for each measured variable are set appropriately.";

        addDiagnostic(diagnostic_msgs::msg::DiagnosticStatus::WARN,
          state_variable_names_[state_var] + "_configuration",
          stream.str(), true);
      } else if (abs_pose_var_counts[static_cast<StateMembers>(state_var)] == 0) {
        if ((static_cast<StateMembers>(state_var) == StateMemberX &&
          twist_var_counts[static_cast<StateMembers>(StateMemberVx)] == 0) ||
          (static_cast<StateMembers>(state_var) == StateMemberY &&
          twist_var_counts[static_cast<StateMembers>(StateMemberVy)] == 0) ||
          (static_cast<StateMembers>(state_var) == StateMemberZ &&
          twist_var_counts[static_cast<StateMembers>(StateMemberVz)] == 0 &&
          two_d_mode_ == false) ||
          (static_cast<StateMembers>(state_var) == StateMemberRoll &&
          twist_var_counts[static_cast<StateMembers>(StateMemberVroll)] == 0 &&
          two_d_mode_ == false) || (static_cast<StateMembers>(state_var) ==
          StateMemberPitch &&
          twist_var_counts[static_cast<StateMembers>(StateMemberVpitch)] == 0 &&
          two_d_mode_ == false) || (static_cast<StateMembers>(state_var) ==
          StateMemberYaw && twist_var_counts[static_cast<StateMembers>(StateMemberVyaw)] ==
          0))
        {
          std::stringstream stream;
          stream << "Neither " << state_variable_names_[state_var] << " nor its "
            "velocity is being measured. This will result in unbounded"
            "error growth and erratic filter behavior.";

          addDiagnostic(diagnostic_msgs::msg::DiagnosticStatus::ERROR,
            state_variable_names_[state_var] + "_configuration",
            stream.str(), true);
        }
      }
    }
  }

  // Load up the process noise covariance (from the launch file/parameter
  // server)
  Eigen::MatrixXd process_noise_covariance(STATE_SIZE, STATE_SIZE);
  process_noise_covariance.setZero();
  std::vector<double> process_noise_covar_flat;

  this->declare_parameter("process_noise_covariance");
  if (this->get_parameter("process_noise_covariance",
    process_noise_covar_flat))
  {
    assert(process_noise_covar_flat.size() == STATE_SIZE * STATE_SIZE);

    for (int i = 0; i < STATE_SIZE; i++) {
      for (int j = 0; j < STATE_SIZE; j++) {
        process_noise_covariance(i, j) =
          process_noise_covar_flat[i * STATE_SIZE + j];
      }
    }

    RF_DEBUG("Process noise covariance is:\n" <<
      process_noise_covariance << "\n");

    filter_.setProcessNoiseCovariance(process_noise_covariance);
  }

  // Load up the process noise covariance (from the launch file/parameter
  // server)
  Eigen::MatrixXd initial_estimate_error_covariance(STATE_SIZE, STATE_SIZE);
  initial_estimate_error_covariance.setZero();
  std::vector<double> estimate_error_covar_flat;

  this->declare_parameter("initial_estimate_covariance");
  if (this->get_parameter("initial_estimate_covariance",
    estimate_error_covar_flat))
  {
    assert(estimate_error_covar_flat.size() == STATE_SIZE * STATE_SIZE);

    for (int i = 0; i < STATE_SIZE; i++) {
      for (int j = 0; j < STATE_SIZE; j++) {
        initial_estimate_error_covariance(i, j) =
          estimate_error_covar_flat[i * STATE_SIZE + j];
      }
    }

    RF_DEBUG("Initial estimate error covariance is:\n" <<
      estimate_error_covar_flat << "\n");

    filter_.setEstimateErrorCovariance(initial_estimate_error_covariance);
  }
}

template<typename T>
void RosFilter<T>::odometryCallback(
  const nav_msgs::msg::Odometry::SharedPtr msg,
  const std::string & topic_name,
  const CallbackData & pose_callback_data,
  const CallbackData & twist_callback_data)
{
  // If we've just reset the filter, then we want to ignore any messages
  // that arrive with an older timestamp
  if (last_set_pose_time_ >= msg->header.stamp) {
    std::stringstream stream;
    stream <<
      "The " << topic_name <<
      " message has a timestamp equal to or before the last filter reset, " <<
      "this message will be ignored. This may indicate an empty or bad "
      "timestamp. (message time: " <<
      filter_utilities::toSec(msg->header.stamp) << ")";
    addDiagnostic(diagnostic_msgs::msg::DiagnosticStatus::WARN,
      topic_name + "_timestamp", stream.str(), false);
    RF_DEBUG("Received message that preceded the most recent pose reset. "
      "Ignoring...");

    return;
  }

  RF_DEBUG("------ RosFilter<T>::odometryCallback (" <<
    topic_name << ") ------\n")           // << "Odometry message:\n" << *msg);

  if (pose_callback_data.update_sum_ > 0) {
    // Grab the pose portion of the message and pass it to the poseCallback
    geometry_msgs::msg::PoseWithCovarianceStamped::SharedPtr pos_ptr =
      std::make_shared<geometry_msgs::msg::PoseWithCovarianceStamped>();
    pos_ptr->header = msg->header;
    pos_ptr->pose = msg->pose;  // Entire pose object, also copies covariance

    poseCallback(pos_ptr, pose_callback_data, world_frame_id_, false);
  }

  if (twist_callback_data.update_sum_ > 0) {
    // Grab the twist portion of the message and pass it to the twistCallback
    geometry_msgs::msg::TwistWithCovarianceStamped::SharedPtr twist_ptr =
      std::make_shared<geometry_msgs::msg::TwistWithCovarianceStamped>();
    twist_ptr->header = msg->header;
    twist_ptr->header.frame_id = msg->child_frame_id;
    twist_ptr->twist =
      msg->twist;   // Entire twist object, also copies covariance

    twistCallback(twist_ptr, twist_callback_data, base_link_frame_id_);
  }

  RF_DEBUG("\n----- /RosFilter<T>::odometryCallback (" << topic_name <<
    ") ------\n");
}

template<typename T>
void RosFilter<T>::poseCallback(
  const geometry_msgs::msg::PoseWithCovarianceStamped::SharedPtr msg,
  const CallbackData & callback_data, const std::string & target_frame,
  const bool imu_data)
{
  const std::string & topic_name = callback_data.topic_name_;

  // If we've just reset the filter, then we want to ignore any messages
  // that arrive with an older timestamp
  if (last_set_pose_time_ >= msg->header.stamp) {
    std::stringstream stream;
    stream <<
      "The " << topic_name <<
      " message has a timestamp equal to or before the last filter reset, " <<
      "this message will be ignored. This may indicate an empty or bad "
      "timestamp. (message time: " <<
      filter_utilities::toSec(msg->header.stamp) << ")";
    addDiagnostic(diagnostic_msgs::msg::DiagnosticStatus::WARN,
      topic_name + "_timestamp", stream.str(), false);
    return;
  }

  RF_DEBUG("------ RosFilter<T>::poseCallback (" << topic_name << ") ------\n"
    "Pose message:\n" << msg);

  //  Put the initial value in the lastMessagTimes_ for this variable if it's
  //  empty
  if (last_message_times_.count(topic_name) == 0) {
    last_message_times_.insert(
      std::pair<std::string, rclcpp::Time>(topic_name, msg->header.stamp));
  }

  // Make sure this message is newer than the last one
  if (last_message_times_[topic_name] <= msg->header.stamp) {
    RF_DEBUG("Update vector for " << topic_name << " is:\n" <<
      callback_data.update_vector_);

    Eigen::VectorXd measurement(STATE_SIZE);
    Eigen::MatrixXd measurement_covariance(STATE_SIZE, STATE_SIZE);

    measurement.setZero();
    measurement_covariance.setZero();

    // Make sure we're actually updating at least one of these variables
    std::vector<bool> update_vector_corrected = callback_data.update_vector_;

    // Prepare the pose data for inclusion in the filter
    if (preparePose(msg, topic_name, target_frame, callback_data.differential_,
      callback_data.relative_, imu_data, update_vector_corrected,
      measurement, measurement_covariance))
    {
      // Store the measurement. Add a "pose" suffix so we know what kind of
      // measurement we're dealing with when we debug the core filter logic.
      enqueueMeasurement(topic_name, measurement, measurement_covariance,
        update_vector_corrected,
        callback_data.rejection_threshold_, msg->header.stamp);

      RF_DEBUG("Enqueued new measurement for " << topic_name << "\n");
    } else {
      RF_DEBUG("Did *not* enqueue measurement for " << topic_name << "\n");
    }

    last_message_times_[topic_name] = msg->header.stamp;

    RF_DEBUG("Last message time for " <<
      topic_name << " is now " <<
      filter_utilities::toSec(last_message_times_[topic_name]) <<
      "\n");
  } else {
    // else if (reset_on_time_jump_ && rclcpp::Time::isSimTime())
    //{
    //  reset();
    // }

    std::stringstream stream;
    stream << "The " << topic_name << " message has a timestamp before that of "
      "the previous message received," << " this message will be ignored. This may "
      "indicate a bad timestamp. (message time: " << msg->header.stamp.nanosec <<
      ")";
    addDiagnostic(diagnostic_msgs::msg::DiagnosticStatus::WARN,
      topic_name + "_timestamp", stream.str(), false);

    RF_DEBUG("Message is too old. Last message time for " << topic_name << " is " <<
      filter_utilities::toSec(last_message_times_[topic_name]) <<
      ", current message time is " << filter_utilities::toSec(msg->header.stamp) <<
      ".\n");
  }

  RF_DEBUG("\n----- /RosFilter<T>::poseCallback (" << topic_name << ") ------\n");
}

template<typename T>
void RosFilter<T>::initialize()
{
  diagnostic_updater_ = std::make_unique<diagnostic_updater::Updater>(
    shared_from_this());
  diagnostic_updater_->setHardwareID("none");

  world_transform_broadcaster_ = std::make_shared<tf2_ros::TransformBroadcaster>(
    shared_from_this());

  loadParams();

  if (print_diagnostics_) {
    diagnostic_updater_->add("Filter diagnostic updater", this,
      &RosFilter<T>::aggregateDiagnostics);
  }

  // Set up the frequency diagnostic
  double minFrequency = frequency_ - 2;
  double maxFrequency = frequency_ + 2;
  freq_diag_ =
    std::make_unique<diagnostic_updater::HeaderlessTopicDiagnostic>(
    "odometry/filtered",
    *diagnostic_updater_,
    diagnostic_updater::FrequencyStatusParam(&minFrequency,
    &maxFrequency, 0.1, 10));

  last_diag_time_ = this->now();

  // Clear out the transforms
  world_base_link_trans_msg_.transform =
    tf2::toMsg(tf2::Transform::getIdentity());

  // Position publisher
  position_pub_ =
    this->create_publisher<nav_msgs::msg::Odometry>("odometry/filtered", rclcpp::QoS(10));

  // Optional acceleration publisher
  if (publish_acceleration_) {
    accel_pub_ =
      this->create_publisher<geometry_msgs::msg::AccelWithCovarianceStamped>(
      "accel/filtered", rclcpp::QoS(10));
  }

  double timespan = 1.0 / frequency_;
  int timespan_ms = static_cast<int>(timespan * 1000);
  timer_ = this->create_wall_timer(
    std::chrono::milliseconds(timespan_ms),
    std::bind(&RosFilter<T>::periodicUpdate, this));
}

template<typename T>
void RosFilter<T>::periodicUpdate()
{
  rclcpp::Time cur_time = this->now();

  // Now we'll integrate any measurements we've received
  integrateMeasurements(cur_time);

  // Get latest state and publish it
  nav_msgs::msg::Odometry filtered_position;

  if (getFilteredOdometryMessage(filtered_position)) {
    world_base_link_trans_msg_.header.stamp =
      tf_time_offset_ + filtered_position.header.stamp;
    world_base_link_trans_msg_.header.frame_id =
      filtered_position.header.frame_id;
    world_base_link_trans_msg_.child_frame_id =
      filtered_position.child_frame_id;

    world_base_link_trans_msg_.transform.translation.x =
      filtered_position.pose.pose.position.x;
    world_base_link_trans_msg_.transform.translation.y =
      filtered_position.pose.pose.position.y;
    world_base_link_trans_msg_.transform.translation.z =
      filtered_position.pose.pose.position.z;
    world_base_link_trans_msg_.transform.rotation =
      filtered_position.pose.pose.orientation;

    // The filteredPosition is the message containing the state and covariances:
    // nav_msgs Odometry
    if (validateFilterOutput(filtered_position)) {
      RCLCPP_ERROR(this->get_logger(),
        "Critical Error, NaNs were detected in the output state of the filter. "
        "This was likely due to poorly coniditioned process, noise, or sensor "
        "covariances.");
    }

    // If the world_frame_id_ is the odom_frame_id_ frame, then we can just
    // send the transform. If the world_frame_id_ is the map_frame_id_ frame,
    // we'll have some work to do.
    if (publish_transform_) {
      if (filtered_position.header.frame_id == odom_frame_id_) {
        world_transform_broadcaster_->sendTransform(world_base_link_trans_msg_);
      } else if (filtered_position.header.frame_id == map_frame_id_) {
        try {
          tf2::Transform world_base_link_trans;
          tf2::fromMsg(world_base_link_trans_msg_.transform,
            world_base_link_trans);

          tf2::Transform odom_base_link_trans;
          tf2::fromMsg(tf_buffer_
            ->lookupTransform(base_link_frame_id_,
            odom_frame_id_,
            tf2::TimePointZero)
            .transform,
            odom_base_link_trans);

          /*
           * First, see these two references:
           * http://wiki.ros.org/tf/Overview/Using%20Published%20Transforms#lookupTransform
           * http://wiki.ros.org/geometry/CoordinateFrameConventions#Transform_Direction
           * We have a transform from map_frame_id_->base_link_frame_id_, but
           * it would actually transform a given pose from
           * base_link_frame_id_->map_frame_id_. We then used lookupTransform,
           * whose first two arguments are target frame and source frame, to
           * get a transform from base_link_frame_id_->odom_frame_id_.
           * However, this transform would actually transform data from
           * odom_frame_id_->base_link_frame_id_. Now imagine that we have a
           * position in the map_frame_id_ frame. First, we multiply it by the
           * inverse of the map_frame_id_->baseLinkFrameId, which will
           * transform that data from map_frame_id_ to base_link_frame_id_.
           * Now we want to go from base_link_frame_id_->odom_frame_id_, but
           * the transform we have takes data from
           * odom_frame_id_->base_link_frame_id_, so we need its inverse as
           * well. We have now transformed our data from map_frame_id_ to
           * odom_frame_id_. However, if we want other users to be able to do
           * the same, we need to broadcast the inverse of that entire
           * transform.
           */
          tf2::Transform map_odom_trans;
          map_odom_trans.mult(world_base_link_trans, odom_base_link_trans);

          geometry_msgs::msg::TransformStamped map_odom_trans_msg;
          map_odom_trans_msg.transform = tf2::toMsg(map_odom_trans);
          map_odom_trans_msg.header.stamp =
            tf_time_offset_ + filtered_position.header.stamp;
          map_odom_trans_msg.header.frame_id = map_frame_id_;
          map_odom_trans_msg.child_frame_id = odom_frame_id_;

          world_transform_broadcaster_->sendTransform(map_odom_trans_msg);
        } catch (...) {
          // ROS_ERROR_STREAM_DELAYED_THROTTLE(5.0, "Could not obtain
          // transform from "
          //                                  << odom_frame_id_ << "->" <<
          //                                  base_link_frame_id_);
        }
      } else {
        std::cerr << "Odometry message frame_id was " <<
          filtered_position.header.frame_id << ", expected " <<
          map_frame_id_ << " or " << odom_frame_id_ << "\n";
      }
    }

    // Fire off the position and the transform
    position_pub_->publish(filtered_position);

    if (print_diagnostics_) {
      freq_diag_->tick();
    }
  }

  // Publish the acceleration if desired and filter is initialized
  geometry_msgs::msg::AccelWithCovarianceStamped filtered_acceleration;
  if (publish_acceleration_ &&
    getFilteredAccelMessage(filtered_acceleration))
  {
    accel_pub_->publish(filtered_acceleration);
  }

  /* Diagnostics can behave strangely when playing back from bag
   * files and using simulated time, so we have to check for
   * time suddenly moving backwards as well as the standard
   * timeout criterion before publishing. */

  double diag_duration = (cur_time - last_diag_time_).nanoseconds();
  if (print_diagnostics_ &&
    (diag_duration >= diagnostic_updater_->getPeriod().nanoseconds() ||
    diag_duration < 0.0))
  {
    diagnostic_updater_->force_update();
    last_diag_time_ = cur_time;
  }

  // Clear out expired history data
  if (smooth_lagged_data_) {
    clearExpiredHistory(filter_.getLastMeasurementTime() - history_length_);
  }

  // Warn the user if the update took too long
  const double loop_elapsed = (this->now() - cur_time).seconds();
  if (loop_elapsed > 1. / frequency_) {
    std::cerr <<
      "Failed to meet update rate! Took " << std::setprecision(20) <<
      loop_elapsed << "seconds. Try decreasing the rate, limiting "
      "sensor output frequency, or limiting the number of sensors.\n";
  }
}

template<typename T>
void RosFilter<T>::setPoseCallback(
  const geometry_msgs::msg::PoseWithCovarianceStamped::SharedPtr msg)
{
  RF_DEBUG(
    "------ RosFilter<T>::setPoseCallback ------\nPose message:\n" << msg);

  std::string topic_name("set_pose");

  // Get rid of any initial poses (pretend we've never had a measurement)
  initial_measurements_.clear();
  previous_measurements_.clear();
  previous_measurement_covariances_.clear();

  // Clear out the measurement queue so that we don't immediately undo our
  // reset.
  while (!measurement_queue_.empty() && rclcpp::ok()) {
    measurement_queue_.pop();
  }

  filter_state_history_.clear();
  measurement_history_.clear();

  // Also set the last set pose time, so we ignore all messages
  // that occur before it
  last_set_pose_time_ = msg->header.stamp;

  // Set the state vector to the reported pose
  Eigen::VectorXd measurement(STATE_SIZE);
  Eigen::MatrixXd measurement_covariance(STATE_SIZE, STATE_SIZE);
  std::vector<bool> update_vector(STATE_SIZE, true);

  // We only measure pose variables, so initialize the vector to 0
  measurement.setZero();

  // Set this to the identity and let the message reset it
  measurement_covariance.setIdentity();
  measurement_covariance *= 1e-6;

  // Prepare the pose data (really just using this to transform it into the
  // target frame). Twist data is going to get zeroed out.
  preparePose(msg, topic_name, world_frame_id_, false, false, false,
    update_vector, measurement, measurement_covariance);

  // For the state
  filter_.setState(measurement);
  filter_.setEstimateErrorCovariance(measurement_covariance);

  filter_.setLastMeasurementTime(this->now());

  // This method can apparently cancel all callbacks, and may stop the executing
  // of the very callback that we're currently in. Therefore, nothing of
  // consequence should come after it.
  // ros::getGlobalCallbackQueue()->clear();

  RF_DEBUG("\n------ /RosFilter<T>::setPoseCallback ------\n");
}

template<typename T>
bool RosFilter<T>::setPoseSrvCallback(
  const std::shared_ptr<rmw_request_id_t>/*request_header*/,
  const std::shared_ptr<robot_localization::srv::SetPose::Request> request,
  std::shared_ptr<robot_localization::srv::SetPose::Response>/*response*/)
{
  geometry_msgs::msg::PoseWithCovarianceStamped::SharedPtr msg =
    std::make_shared<geometry_msgs::msg::PoseWithCovarianceStamped>(
    request->pose);
  setPoseCallback(msg);

  return true;
}

template<typename T>
void RosFilter<T>::twistCallback(
  const geometry_msgs::msg::TwistWithCovarianceStamped::SharedPtr msg,
  const CallbackData & callback_data, const std::string & target_frame)
{
  const std::string & topic_name = callback_data.topic_name_;

  // If we've just reset the filter, then we want to ignore any messages
  // that arrive with an older timestamp
  if (last_set_pose_time_ >= msg->header.stamp) {
    std::stringstream stream;
    stream <<
      "The " << topic_name <<
      " message has a timestamp equal to or before the last filter reset, " <<
      "this message will be ignored. This may indicate an empty or bad "
      "timestamp. (message time: " <<
      filter_utilities::toSec(msg->header.stamp) << ")";
    addDiagnostic(diagnostic_msgs::msg::DiagnosticStatus::WARN,
      topic_name + "_timestamp", stream.str(), false);
    return;
  }

  RF_DEBUG("------ RosFilter<T>::twistCallback (" << topic_name << ") ------\n"
    "Twist message:\n" << msg);

  if (last_message_times_.count(topic_name) == 0) {
    last_message_times_.insert(
      std::pair<std::string, rclcpp::Time>(topic_name, msg->header.stamp));
  }

  // Make sure this message is newer than the last one
  if (last_message_times_[topic_name] <= msg->header.stamp) {
    RF_DEBUG("Update vector for " << topic_name << " is:\n" <<
      callback_data.update_vector_);

    Eigen::VectorXd measurement(STATE_SIZE);
    Eigen::MatrixXd measurement_covariance(STATE_SIZE, STATE_SIZE);

    measurement.setZero();
    measurement_covariance.setZero();

    // Make sure we're actually updating at least one of these variables
    std::vector<bool> update_vector_corrected = callback_data.update_vector_;

    // Prepare the twist data for inclusion in the filter
    if (prepareTwist(msg, topic_name, target_frame, update_vector_corrected,
      measurement, measurement_covariance))
    {
      // Store the measurement. Add a "twist" suffix so we know what kind of
      // measurement we're dealing with when we debug the core filter logic.
      enqueueMeasurement(topic_name, measurement, measurement_covariance,
        update_vector_corrected,
        callback_data.rejection_threshold_, msg->header.stamp);

      RF_DEBUG("Enqueued new measurement for " << topic_name << "_twist\n");
    } else {
      RF_DEBUG("Did *not* enqueue measurement for " << topic_name <<
        "_twist\n");
    }

    last_message_times_[topic_name] = msg->header.stamp;

    RF_DEBUG("Last message time for " <<
      topic_name << " is now " <<
      filter_utilities::toSec(last_message_times_[topic_name]) <<
      "\n");
  } else {
    std::stringstream stream;
    stream << "The " << topic_name << " message has a timestamp before that of "
      "the previous message received," << " this message will be ignored. This may "
      "indicate a bad timestamp. (message time: " << msg->header.stamp.nanosec << ")";
    addDiagnostic(diagnostic_msgs::msg::DiagnosticStatus::WARN,
      topic_name + "_timestamp", stream.str(), false);

    RF_DEBUG("Message is too old. Last message time for " << topic_name << " is" <<
      filter_utilities::toSec(last_message_times_[topic_name]) <<
      ", current message time is " << filter_utilities::toSec(msg->header.stamp) <<
      ".\n");
  }

  RF_DEBUG("\n----- /RosFilter<T>::twistCallback (" << topic_name << ") ------\n");
}

template<typename T>
void RosFilter<T>::addDiagnostic(
  const int errLevel,
  const std::string & topicAndClass,
  const std::string & message,
  const bool staticDiag)
{
  if (staticDiag) {
    static_diagnostics_[topicAndClass] = message;
    static_diag_error_level_ = std::max(static_diag_error_level_, errLevel);
  } else {
    dynamic_diagnostics_[topicAndClass] = message;
    dynamic_diag_error_level_ = std::max(dynamic_diag_error_level_, errLevel);
  }
}

template<typename T>
void RosFilter<T>::aggregateDiagnostics(
  diagnostic_updater::DiagnosticStatusWrapper & wrapper)
{
  wrapper.clear();
  wrapper.clearSummary();

  int maxErrLevel = std::max(static_diag_error_level_, dynamic_diag_error_level_);

  // Report the overall status
  switch (maxErrLevel) {
    case diagnostic_msgs::msg::DiagnosticStatus::ERROR:
      wrapper.summary(maxErrLevel,
        "Erroneous data or settings detected for a "
        "robot_localization state estimation this->");
      break;
    case
      diagnostic_msgs::msg::DiagnosticStatus::WARN: wrapper.summary(maxErrLevel,
        "Potentially erroneous data or settings detected for "
        "a robot_localization state estimation this->");
      break;
    case diagnostic_msgs::msg::DiagnosticStatus::STALE:
      wrapper.summary(maxErrLevel,
        "The state of the robot_localization state estimation "
        "node is stale.");
      break;
    case diagnostic_msgs::msg::DiagnosticStatus::OK:
      wrapper.summary(maxErrLevel,
        "The robot_localization state estimation node appears to "
        "be functioning properly.");
      break;
    default:
      break;
  }

  // Aggregate all the static messages
  for (std::map<std::string, std::string>::iterator diagIt =
    static_diagnostics_.begin(); diagIt != static_diagnostics_.end();
    ++diagIt)
  {
    wrapper.add(diagIt->first, diagIt->second);
  }

  // Aggregate all the dynamic messages, then clear them
  for (std::map<std::string, std::string>::iterator diagIt =
    dynamic_diagnostics_.begin(); diagIt != dynamic_diagnostics_.end();
    ++diagIt)
  {
    wrapper.add(diagIt->first, diagIt->second);
  }
  dynamic_diagnostics_.clear();

  // Reset the warning level for the dynamic diagnostic messages
  dynamic_diag_error_level_ = diagnostic_msgs::msg::DiagnosticStatus::OK;
}

template<typename T>
void RosFilter<T>::copyCovariance(
  const double * arr, Eigen::MatrixXd & covariance,
  const std::string & topic_name,
  const std::vector<bool> & update_vector,
  const size_t offset, const size_t dimension)
{
  for (size_t i = 0; i < dimension; i++) {
    for (size_t j = 0; j < dimension; j++) {
      covariance(i, j) = arr[dimension * i + j];

      if (print_diagnostics_) {
        std::string iVar = state_variable_names_[offset + i];

        if (covariance(i, j) > 1e3 && (update_vector[offset + i] ||
          update_vector[offset + j]))
        {
          std::string jVar = state_variable_names_[offset + j];

          std::stringstream stream;
          stream << "The covariance at position (" << dimension * i + j <<
            "), which corresponds to " << (i == j ? iVar + " variance" : iVar + " and " +
          jVar + " covariance") <<
            ", the value is extremely large (" << covariance(i, j) << "), but "
            "the update vector for " << (i == j ? iVar : iVar + " and/or " + jVar) <<
            "is set to true. This may produce undesirable results.";

          addDiagnostic(diagnostic_msgs::msg::DiagnosticStatus::WARN,
            topic_name + "_covariance", stream.str(), false);
        } else if (update_vector[i] && i == j && covariance(i, j) == 0) {
          std::stringstream stream;
          stream << "The covariance at position (" << dimension * i + j <<
            "), which corresponds to " << iVar << " variance, was zero. This"
            "will be replaced with a small value to maintain filter stability, "
            "but should be corrected at the message origin this->";

          addDiagnostic(diagnostic_msgs::msg::DiagnosticStatus::WARN,
            topic_name + "_covariance", stream.str(), false);
        } else if (update_vector[i] && i == j && covariance(i, j) < 0) {
          std::stringstream stream;
          stream << "The covariance at position (" << dimension * i + j <<
            "), which corresponds to " << iVar << " variance, was"
            "negative. This will be replaced with a small positive value to maintain"
            "filter stability, but should be corrected at the message origin this->";

          addDiagnostic(diagnostic_msgs::msg::DiagnosticStatus::WARN,
            topic_name + "_covariance", stream.str(), false);
        }
      }
    }
  }
}

template<typename T>
void RosFilter<T>::copyCovariance(
  const Eigen::MatrixXd & covariance, double * arr,
  const size_t dimension)
{
  for (size_t i = 0; i < dimension; i++) {
    for (size_t j = 0; j < dimension; j++) {
      arr[dimension * i + j] = covariance(i, j);
    }
  }
}

template<typename T>
std::vector<bool> RosFilter<T>::loadUpdateConfig(const std::string & topic_name)
{
  std::vector<bool> update_vector(STATE_SIZE, 0);
  const std::string topic_config_name = topic_name + "_config";

  update_vector = this->declare_parameter(topic_config_name, update_vector);

  return update_vector;
}

template<typename T>
bool RosFilter<T>::prepareAcceleration(
  const sensor_msgs::msg::Imu::SharedPtr msg,
  const std::string & topic_name,
  const std::string & target_frame,
  std::vector<bool> & update_vector,
  Eigen::VectorXd & measurement,
  Eigen::MatrixXd & measurement_covariance)
{
  RF_DEBUG("------ RosFilter<T>::prepareAcceleration (" << topic_name <<
    ") ------\n");

  // 1. Get the measurement into a vector
  tf2::Vector3 acc_tmp(msg->linear_acceleration.x, msg->linear_acceleration.y,
    msg->linear_acceleration.z);

  // Set relevant header info
  std::string msg_frame =
    (msg->header.frame_id == "" ? base_link_frame_id_ : msg->header.frame_id);

  // 2. robot_localization lets users configure which variables from the sensor
  // should be
  //    fused with the filter. This is specified at the sensor level. However,
  //    the data may go through transforms before being fused with the state
  //    estimate. In that case, we need to know which of the transformed
  //    variables came from the pre-transformed "approved" variables (i.e., the
  //    ones that had "true" in their xxx_config parameter). To do this, we
  //    create a pose from the original upate vector, which contains only zeros
  //    and ones. This pose goes through the same transforms as the measurement.
  //    The non-zero values that result will be used to modify the
  //    update_vector.
  tf2::Matrix3x3 maskAcc(update_vector[StateMemberAx], 0, 0, 0,
    update_vector[StateMemberAy], 0, 0, 0,
    update_vector[StateMemberAz]);

  // 3. We'll need to rotate the covariance as well
  Eigen::MatrixXd covariance_rotated(ACCELERATION_SIZE, ACCELERATION_SIZE);
  covariance_rotated.setZero();

  this->copyCovariance(&(msg->linear_acceleration_covariance[0]),
    covariance_rotated, topic_name, update_vector,
    POSITION_A_OFFSET, ACCELERATION_SIZE);

  RF_DEBUG("Original measurement as tf object: " <<
    acc_tmp << "\nOriginal update vector:\n" <<
    update_vector << "\nOriginal covariance matrix:\n" <<
    covariance_rotated << "\n");

  // 4. We need to transform this into the target frame (probably base_link)
  // It's unlikely that we'll get a velocity measurement in another frame, but
  // we have to handle the situation.
  tf2::Transform target_frame_trans;
  bool can_transform = ros_filter_utilities::lookupTransformSafe(
    tf_buffer_.get(), target_frame, msg_frame, msg->header.stamp, tf_timeout_,
    target_frame_trans);

  if (can_transform) {
    // We don't know if the user has already handled the removal
    // of normal forces, so we use a parameter
    if (remove_gravitational_acceleration_[topic_name]) {
      tf2::Vector3 normAcc(0, 0, gravitational_acceleration_);
      tf2::Quaternion curAttitude;
      tf2::Transform trans;

      if (::fabs(msg->orientation_covariance[0] + 1) < 1e-9) {
        // Imu message contains no orientation, so we should use orientation
        // from filter state to transform and remove acceleration
        const Eigen::VectorXd & state = filter_.getState();
        tf2::Vector3 stateTmp(state(StateMemberRoll), state(StateMemberPitch),
          state(StateMemberYaw));
        // transform state orientation to IMU frame
        tf2::Transform imuFrameTrans;
        ros_filter_utilities::lookupTransformSafe(
          tf_buffer_.get(), msg_frame, target_frame, msg->header.stamp, tf_timeout_,
          imuFrameTrans);
        stateTmp = imuFrameTrans.getBasis() * stateTmp;
        curAttitude.setRPY(stateTmp.getX(), stateTmp.getY(), stateTmp.getZ());
      } else {
        tf2::fromMsg(msg->orientation, curAttitude);
      }
      trans.setRotation(curAttitude);
      tf2::Vector3 rotNorm = trans.getBasis().inverse() * normAcc;
      acc_tmp.setX(acc_tmp.getX() - rotNorm.getX());
      acc_tmp.setY(acc_tmp.getY() - rotNorm.getY());
      acc_tmp.setZ(acc_tmp.getZ() - rotNorm.getZ());

      RF_DEBUG("Orientation is " <<
        curAttitude << "Acceleration due to gravity is " << rotNorm <<
        "After removing acceleration due to gravity, acceleration is " <<
        acc_tmp << "\n");
    }

    // Transform to correct frame
    // @todo: This needs to take into account offsets from the origin. Right
    // now, it assumes that if the sensor is placed at some non-zero offset from
    // the vehicle's center, that the vehicle turns with constant velocity. This
    // needs to be something like acc_tmp = target_frame_trans.getBasis() *
    // acc_tmp - target_frame_trans.getOrigin().cross(rotation_acceleration); We
    // can get rotational acceleration by differentiating the rotational
    // velocity (if it's available)
    acc_tmp = target_frame_trans.getBasis() * acc_tmp;
    maskAcc = target_frame_trans.getBasis() * maskAcc;

    // Now use the mask values to determine which update vector values should be
    // true
    update_vector[StateMemberAx] = static_cast<int>(
      maskAcc.getRow(StateMemberAx - POSITION_A_OFFSET).length() >= 1e-6);
    update_vector[StateMemberAy] = static_cast<int>(
      maskAcc.getRow(StateMemberAy - POSITION_A_OFFSET).length() >= 1e-6);
    update_vector[StateMemberAz] = static_cast<int>(
      maskAcc.getRow(StateMemberAz - POSITION_A_OFFSET).length() >= 1e-6);

    RF_DEBUG(msg->header.frame_id <<
      "->" << target_frame << " transform:\n" <<
      target_frame_trans << "\nAfter applying transform to " <<
      target_frame << ", update vector is:\n" <<
      update_vector << "\nAfter applying transform to " <<
      target_frame << ", measurement is:\n" <<
      acc_tmp << "\n");

    // 5. Now rotate the covariance: create an augmented
    // matrix that contains a 3D rotation matrix in the
    // upper-left and lower-right quadrants, and zeros
    // elsewhere
    tf2::Matrix3x3 rot(target_frame_trans.getRotation());
    Eigen::MatrixXd rot3d(ACCELERATION_SIZE, ACCELERATION_SIZE);
    rot3d.setIdentity();

    for (size_t r_ind = 0; r_ind < ACCELERATION_SIZE; ++r_ind) {
      rot3d(r_ind, 0) = rot.getRow(r_ind).getX();
      rot3d(r_ind, 1) = rot.getRow(r_ind).getY();
      rot3d(r_ind, 2) = rot.getRow(r_ind).getZ();
    }

    // Carry out the rotation
    covariance_rotated = rot3d * covariance_rotated.eval() * rot3d.transpose();

    RF_DEBUG("Transformed covariance is \n" << covariance_rotated << "\n");

    // 6. Store our corrected measurement and covariance
    measurement(StateMemberAx) = acc_tmp.getX();
    measurement(StateMemberAy) = acc_tmp.getY();
    measurement(StateMemberAz) = acc_tmp.getZ();

    // Copy the covariances
    measurement_covariance.block(POSITION_A_OFFSET, POSITION_A_OFFSET,
      ACCELERATION_SIZE, ACCELERATION_SIZE) =
      covariance_rotated.block(0, 0, ACCELERATION_SIZE, ACCELERATION_SIZE);

    // 7. Handle 2D mode
    if (two_d_mode_) {
      forceTwoD(measurement, measurement_covariance, update_vector);
    }
  } else {
    RF_DEBUG("Could not transform measurement into " << target_frame <<
      ". Ignoring...\n");
  }

  RF_DEBUG("\n----- /RosFilter<T>::prepareAcceleration(" << topic_name <<
    ") ------\n");

  return can_transform;
}

template<typename T>
bool RosFilter<T>::preparePose(
  const geometry_msgs::msg::PoseWithCovarianceStamped::SharedPtr msg,
  const std::string & topic_name, const std::string & target_frame,
  const bool differential, const bool relative, const bool imu_data,
  std::vector<bool> & update_vector, Eigen::VectorXd & measurement,
  Eigen::MatrixXd & measurement_covariance)
{
  bool retVal = false;

  RF_DEBUG("------ RosFilter<T>::preparePose (" << topic_name << ") ------\n");

  // 1. Get the measurement into a tf-friendly transform (pose) object
  tf2::Stamped<tf2::Transform> pose_tmp;

  // We'll need this later for storing this measurement for differential
  // integration
  tf2::Transform cur_measurement;

  // Handle issues where frame_id data is not filled out properly
  // @todo: verify that this is necessary still. New IMU handling may
  // have rendered this obsolete.
  std::string final_target_frame;
  if (target_frame == "" && msg->header.frame_id == "") {
    // Blank target and message frames mean we can just
    // use our world_frame
    final_target_frame = world_frame_id_;
    pose_tmp.frame_id_ = final_target_frame;
  } else if (target_frame == "") {
    // A blank target frame means we shouldn't bother
    // transforming the data
    final_target_frame = msg->header.frame_id;
    pose_tmp.frame_id_ = final_target_frame;
  } else {
    // Otherwise, we should use our target frame
    final_target_frame = target_frame;
    pose_tmp.frame_id_ =
      (differential ? final_target_frame : msg->header.frame_id);
  }

  RF_DEBUG("Final target frame for " << topic_name << " is " <<
    final_target_frame << "\n");

  pose_tmp.stamp_ = tf2::timeFromSec(
    static_cast<double>(msg->header.stamp.sec) +
    static_cast<double>(msg->header.stamp.sec) / 1000000000.0);

  // Fill out the position data
  pose_tmp.setOrigin(tf2::Vector3(msg->pose.pose.position.x,
    msg->pose.pose.position.y,
    msg->pose.pose.position.z));

  tf2::Quaternion orientation;

  // Handle bad (empty) quaternions
  if (msg->pose.pose.orientation.x == 0 && msg->pose.pose.orientation.y == 0 &&
    msg->pose.pose.orientation.z == 0 && msg->pose.pose.orientation.w == 0)
  {
    orientation.setValue(0.0, 0.0, 0.0, 1.0);

    if (update_vector[StateMemberRoll] ||
      update_vector[StateMemberPitch] ||
      update_vector[StateMemberYaw])
    {
      std::stringstream stream;
      stream << "The " << topic_name <<
        " message contains an invalid orientation quaternion, " <<
        "but its configuration is such that orientation data is being used."
        " Correcting...";

      addDiagnostic(diagnostic_msgs::msg::DiagnosticStatus::WARN,
        topic_name + "_orientation", stream.str(), false);
    }

  } else {
    tf2::fromMsg(msg->pose.pose.orientation, orientation);
  }

  // Fill out the orientation data
  pose_tmp.setRotation(orientation);

  // 2. Get the target frame transformation
  tf2::Transform target_frame_trans;
  bool can_transform = ros_filter_utilities::lookupTransformSafe(
    tf_buffer_.get(), final_target_frame, pose_tmp.frame_id_,
    rclcpp::Time(tf2::timeToSec(pose_tmp.stamp_)), tf_timeout_,
    target_frame_trans);

  // 3. Make sure we can work with this data before carrying on
  if (can_transform) {
    /* 4. robot_localization lets users configure which variables from the
     * sensor should be fused with the filter. This is specified at the sensor
     * level. However, the data may go through transforms before being fused
     * with the state estimate. In that case, we need to know which of the
     * transformed variables came from the pre-transformed "approved" variables
     * (i.e., the ones that had "true" in their xxx_config parameter). To do
     * this, we construct matrices using the update vector values on the
     * diagonals, pass this matrix through the rotation, and use the length of
     * each row to determine the transformed update vector. The process is
     * slightly different for IMUs, as the coordinate frame transform is really
     * the base_link->imu_frame transform, and not a transform from some other
     * world-fixed frame (even though the IMU data itself *is* reported in a
     * world fixed frame). */
    tf2::Matrix3x3 mask_position(update_vector[StateMemberX], 0, 0, 0,
      update_vector[StateMemberY], 0, 0, 0,
      update_vector[StateMemberZ]);

    tf2::Matrix3x3 mask_orientation(update_vector[StateMemberRoll], 0, 0, 0,
      update_vector[StateMemberPitch], 0, 0, 0,
      update_vector[StateMemberYaw]);

    if (imu_data) {
      /* We have to treat IMU orientation data differently. Even though we are
       * dealing with pose data when we work with orientations, for IMUs, the
       * frame_id is the frame in which the sensor is mounted, and not the
       * coordinate frame of the IMU. Imagine an IMU that is mounted facing
       * sideways. The pitch in the IMU frame becomes roll for the vehicle. This
       * means that we need to rotate roll and pitch angles by the IMU's
       * mounting yaw offset, and we must apply similar treatment to its update
       * mask and covariance.
       * */

      double dummy, yaw;
      target_frame_trans.getBasis().getRPY(dummy, dummy, yaw);
      tf2::Matrix3x3 trans_tmp;
      trans_tmp.setRPY(0.0, 0.0, yaw);

      mask_position = trans_tmp * mask_position;
      mask_orientation = trans_tmp * mask_orientation;
    } else {
      mask_position = target_frame_trans.getBasis() * mask_position;
      mask_orientation = target_frame_trans.getBasis() * mask_orientation;
    }

    // Now copy the mask values back into the update vector: any row with a
    // significant vector length indicates that we want to set that variable to
    // true in the update vector.
    update_vector[StateMemberX] = static_cast<int>(
      mask_position.getRow(StateMemberX - POSITION_OFFSET).length() >= 1e-6);
    update_vector[StateMemberY] = static_cast<int>(
      mask_position.getRow(StateMemberY - POSITION_OFFSET).length() >= 1e-6);
    update_vector[StateMemberZ] = static_cast<int>(
      mask_position.getRow(StateMemberZ - POSITION_OFFSET).length() >= 1e-6);
    update_vector[StateMemberRoll] = static_cast<int>(
      mask_orientation.getRow(StateMemberRoll - ORIENTATION_OFFSET)
      .length() >= 1e-6);
    update_vector[StateMemberPitch] = static_cast<int>(
      mask_orientation.getRow(StateMemberPitch - ORIENTATION_OFFSET)
      .length() >= 1e-6);
    update_vector[StateMemberYaw] = static_cast<int>(
      mask_orientation.getRow(StateMemberYaw - ORIENTATION_OFFSET).length() >=
      1e-6);

    // 5a. We'll need to rotate the covariance as well. Create a container and
    // copy over the covariance data
    Eigen::MatrixXd covariance(POSE_SIZE, POSE_SIZE);
    covariance.setZero();
    copyCovariance(&(msg->pose.covariance[0]), covariance, topic_name,
      update_vector, POSITION_OFFSET, POSE_SIZE);

    // 5b. Now rotate the covariance: create an augmented matrix that
    // contains a 3D rotation matrix in the upper-left and lower-right
    // quadrants, with zeros elsewhere.
    tf2::Matrix3x3 rot;
    Eigen::MatrixXd rot6d(POSE_SIZE, POSE_SIZE);
    rot6d.setIdentity();
    Eigen::MatrixXd covariance_rotated;

    if (imu_data) {
      // Apply the same special logic to the IMU covariance rotation
      double dummy, yaw;
      target_frame_trans.getBasis().getRPY(dummy, dummy, yaw);
      rot.setRPY(0.0, 0.0, yaw);
    } else {
      rot.setRotation(target_frame_trans.getRotation());
    }

    for (size_t r_ind = 0; r_ind < POSITION_SIZE; ++r_ind) {
      rot6d(r_ind, 0) = rot.getRow(r_ind).getX();
      rot6d(r_ind, 1) = rot.getRow(r_ind).getY();
      rot6d(r_ind, 2) = rot.getRow(r_ind).getZ();
      rot6d(r_ind + POSITION_SIZE, 3) = rot.getRow(r_ind).getX();
      rot6d(r_ind + POSITION_SIZE, 4) = rot.getRow(r_ind).getY();
      rot6d(r_ind + POSITION_SIZE, 5) = rot.getRow(r_ind).getZ();
    }

    // Now carry out the rotation
    covariance_rotated = rot6d * covariance * rot6d.transpose();

    RF_DEBUG("After rotating into the " << final_target_frame <<
      " frame, covariance is \n" <<
      covariance_rotated << "\n");

    /* 6a. For IMU data, the transform that we get is the transform from the
     * body frame of the robot (e.g., base_link) to the mounting frame of the
     * robot. It is *not* the coordinate frame in which the IMU orientation data
     * is reported. If the IMU is mounted in a non-neutral orientation, we need
     * to remove those offsets, and then we need to potentially "swap" roll and
     * pitch. Note that this transform does NOT handle NED->ENU conversions.
     * Data is assumed to be in the ENU frame when it is received.
     * */
    if (imu_data) {
      // First, convert the transform and measurement rotation to RPY
      // @todo: There must be a way to handle this with quaternions. Need to
      // look into it.
      double rollOffset = 0;
      double pitchOffset = 0;
      double yaw_offset = 0;
      double roll = 0;
      double pitch = 0;
      double yaw = 0;
      ros_filter_utilities::quatToRPY(target_frame_trans.getRotation(),
        rollOffset, pitchOffset, yaw_offset);
      ros_filter_utilities::quatToRPY(pose_tmp.getRotation(), roll, pitch, yaw);

      // 6b. Apply the offset (making sure to bound them), and throw them in a
      // vector
      tf2::Vector3 rpy_angles(
        filter_utilities::clampRotation(roll - rollOffset),
        filter_utilities::clampRotation(pitch - pitchOffset),
        filter_utilities::clampRotation(yaw - yaw_offset));

      // 6c. Now we need to rotate the roll and pitch by the yaw offset value.
      // Imagine a case where an IMU is mounted facing sideways. In that case
      // pitch for the IMU's world frame is roll for the robot.
      tf2::Matrix3x3 mat;
      mat.setRPY(0.0, 0.0, yaw_offset);
      rpy_angles = mat * rpy_angles;
      pose_tmp.getBasis().setRPY(rpy_angles.getX(), rpy_angles.getY(),
        rpy_angles.getZ());

      // We will use this target transformation later on, but
      // we've already transformed this data as if the IMU
      // were mounted neutrall on the robot, so we can just
      // make the transform the identity.
      target_frame_trans.setIdentity();
    }

    // 7. Two cases: if we're in differential mode, we need to generate a twist
    // message. Otherwise, we just transform it to the target frame.
    if (differential) {
      bool success = false;

      // We're going to be playing with pose_tmp, so store it,
      // as we'll need to save its current value for the next
      // measurement.
      cur_measurement = pose_tmp;

      // Make sure we have previous measurements to work with
      if (previous_measurements_.count(topic_name) > 0 &&
        previous_measurement_covariances_.count(topic_name) > 0)
      {
        // 7a. If we are carrying out differential integration and
        // we have a previous measurement for this sensor,then we
        // need to apply the inverse of that measurement to this new
        // measurement to produce a "delta" measurement between the two.
        // Even if we're not using all of the variables from this sensor,
        // we need to use the whole measurement to determine the delta
        // to the new measurement
        tf2::Transform prev_measurement = previous_measurements_[topic_name];
        pose_tmp.setData(prev_measurement.inverseTimes(pose_tmp));

        RF_DEBUG(
          "Previous measurement:\n" <<
            previous_measurements_[topic_name] <<
            "\nAfter removing previous measurement, measurement delta is:\n" <<
            pose_tmp << "\n");

        // 7b. Now we we have a measurement delta in the frame_id of the
        // message, but we want that delta to be in the target frame, so
        // we need to apply the rotation of the target frame transform.
        target_frame_trans.setOrigin(tf2::Vector3(0.0, 0.0, 0.0));
        pose_tmp.mult(target_frame_trans, pose_tmp);

        RF_DEBUG("After rotating to the target frame, measurement delta is:\n" <<
          pose_tmp << "\n");

        // 7c. Now use the time difference from the last message to compute
        // translational and rotational velocities
        double dt = filter_utilities::toSec(msg->header.stamp) -
          filter_utilities::toSec(last_message_times_[topic_name]);
        double xVel = pose_tmp.getOrigin().getX() / dt;
        double yVel = pose_tmp.getOrigin().getY() / dt;
        double zVel = pose_tmp.getOrigin().getZ() / dt;

        double rollVel = 0;
        double pitchVel = 0;
        double yawVel = 0;

        ros_filter_utilities::quatToRPY(pose_tmp.getRotation(), rollVel,
          pitchVel, yawVel);
        rollVel /= dt;
        pitchVel /= dt;
        yawVel /= dt;

        RF_DEBUG("Previous message time was " <<
          filter_utilities::toSec(last_message_times_[topic_name]) <<
          ", current message time is " <<
          filter_utilities::toSec(msg->header.stamp) << ", delta is " <<
          dt << ", velocity is (vX, vY, vZ): (" << xVel << ", " <<
          yVel << ", " << zVel << ")\n" <<
          "(vRoll, vPitch, vYaw): (" << rollVel << ", " << pitchVel <<
          ", " << yawVel << ")\n");

        // 7d. Fill out the velocity data in the message
        geometry_msgs::msg::TwistWithCovarianceStamped::SharedPtr twist_ptr =
          std::make_shared<geometry_msgs::msg::TwistWithCovarianceStamped>();
        twist_ptr->header = msg->header;
        twist_ptr->header.frame_id = base_link_frame_id_;
        twist_ptr->twist.twist.linear.x = xVel;
        twist_ptr->twist.twist.linear.y = yVel;
        twist_ptr->twist.twist.linear.z = zVel;
        twist_ptr->twist.twist.angular.x = rollVel;
        twist_ptr->twist.twist.angular.y = pitchVel;
        twist_ptr->twist.twist.angular.z = yawVel;
        std::vector<bool> twist_update_vec(STATE_SIZE, false);
        std::copy(update_vector.begin() + POSITION_OFFSET,
          update_vector.begin() + POSE_SIZE,
          twist_update_vec.begin() + POSITION_V_OFFSET);
        std::copy(twist_update_vec.begin(), twist_update_vec.end(),
          update_vector.begin());

        // 7e. Now rotate the previous covariance for this measurement to get it
        // into the target frame, and add the current measurement's rotated
        // covariance to the previous measurement's rotated covariance, and
        // multiply by the time delta.
        Eigen::MatrixXd prev_covar_rotated =
          rot6d * previous_measurement_covariances_[topic_name] *
          rot6d.transpose();
        covariance_rotated =
          (covariance_rotated.eval() + prev_covar_rotated) * dt;
        copyCovariance(covariance_rotated, &(twist_ptr->twist.covariance[0]),
          POSE_SIZE);

        RF_DEBUG("Previous measurement covariance:\n" <<
          previous_measurement_covariances_[topic_name] <<
          "\nPrevious measurement covariance rotated:\n" <<
          prev_covar_rotated << "\nFinal twist covariance:\n" <<
          covariance_rotated << "\n");

        // Now pass this on to prepareTwist, which will convert it to the
        // required frame
        success = prepareTwist(twist_ptr, topic_name + "_twist",
            twist_ptr->header.frame_id, update_vector,
            measurement, measurement_covariance);
      }

      // 7f. Update the previous measurement and measurement covariance
      previous_measurements_[topic_name] = cur_measurement;
      previous_measurement_covariances_[topic_name] = covariance;

      retVal = success;
    } else {
      // 7g. If we're in relative mode, remove the initial measurement
      if (relative) {
        if (initial_measurements_.count(topic_name) == 0) {
          initial_measurements_.insert(
            std::pair<std::string, tf2::Transform>(topic_name, pose_tmp));
        }

        tf2::Transform initial_measurement = initial_measurements_[topic_name];
        pose_tmp.setData(initial_measurement.inverseTimes(pose_tmp));
      }

      // 7h. Apply the target frame transformation to the pose object.
      pose_tmp.mult(target_frame_trans, pose_tmp);
      pose_tmp.frame_id_ = final_target_frame;

      // 7i. Finally, copy everything into our measurement and covariance
      // objects
      measurement(StateMemberX) = pose_tmp.getOrigin().x();
      measurement(StateMemberY) = pose_tmp.getOrigin().y();
      measurement(StateMemberZ) = pose_tmp.getOrigin().z();

      // The filter needs roll, pitch, and yaw values instead of quaternions
      double roll, pitch, yaw;
      ros_filter_utilities::quatToRPY(pose_tmp.getRotation(), roll, pitch, yaw);
      measurement(StateMemberRoll) = roll;
      measurement(StateMemberPitch) = pitch;
      measurement(StateMemberYaw) = yaw;

      measurement_covariance.block(0, 0, POSE_SIZE, POSE_SIZE) =
        covariance_rotated.block(0, 0, POSE_SIZE, POSE_SIZE);

      // 8. Handle 2D mode
      if (two_d_mode_) {
        forceTwoD(measurement, measurement_covariance, update_vector);
      }

      retVal = true;
    }
  } else {
    retVal = false;

    RF_DEBUG("Could not transform measurement into " << final_target_frame <<
      ". Ignoring...");
  }

  RF_DEBUG("\n----- /RosFilter<T>::preparePose (" << topic_name << ") ------\n");

  return retVal;
}

template<typename T>
bool RosFilter<T>::prepareTwist(
  const geometry_msgs::msg::TwistWithCovarianceStamped::SharedPtr msg,
  const std::string & topic_name, const std::string & target_frame,
  std::vector<bool> & update_vector, Eigen::VectorXd & measurement,
  Eigen::MatrixXd & measurement_covariance)
{
  RF_DEBUG("------ RosFilter<T>::prepareTwist (" << topic_name << ") ------\n");

  // 1. Get the measurement into two separate vector objects.
  tf2::Vector3 twist_lin(msg->twist.twist.linear.x, msg->twist.twist.linear.y,
    msg->twist.twist.linear.z);
  tf2::Vector3 meas_twist_rot(msg->twist.twist.angular.x,
    msg->twist.twist.angular.y,
    msg->twist.twist.angular.z);

  // 1a. This sensor may or may not measure rotational velocity. Regardless,
  // if it measures linear velocity, then later on, we'll need to remove "false"
  // linear velocity resulting from angular velocity and the translational
  // offset of the sensor from the vehicle origin.
  const Eigen::VectorXd & state = filter_.getState();
  tf2::Vector3 state_twist_rot(state(StateMemberVroll),
    state(StateMemberVpitch),
    state(StateMemberVyaw));

  // Determine the frame_id of the data
  std::string msg_frame =
    (msg->header.frame_id == "" ? target_frame : msg->header.frame_id);

  // 2. robot_localization lets users configure which variables from the sensor
  // should be
  //    fused with the filter. This is specified at the sensor level. However,
  //    the data may go through transforms before being fused with the state
  //    estimate. In that case, we need to know which of the transformed
  //    variables came from the pre-transformed "approved" variables (i.e., the
  //    ones that had "true" in their xxx_config parameter). To do this, we
  //    construct matrices using the update vector values on the diagonals, pass
  //    this matrix through the rotation, and use the length of each row to
  //    determine the transformed update vector.
  tf2::Matrix3x3 maskLin(update_vector[StateMemberVx], 0, 0, 0,
    update_vector[StateMemberVy], 0, 0, 0,
    update_vector[StateMemberVz]);

  tf2::Matrix3x3 maskRot(update_vector[StateMemberVroll], 0, 0, 0,
    update_vector[StateMemberVpitch], 0, 0, 0,
    update_vector[StateMemberVyaw]);

  // 3. We'll need to rotate the covariance as well
  Eigen::MatrixXd covariance_rotated(TWIST_SIZE, TWIST_SIZE);
  covariance_rotated.setZero();

  copyCovariance(&(msg->twist.covariance[0]), covariance_rotated, topic_name,
    update_vector, POSITION_V_OFFSET, TWIST_SIZE);

  RF_DEBUG("Original measurement as tf object:\nLinear: " <<
    twist_lin << "Rotational: " << meas_twist_rot <<
    "\nOriginal update vector:\n" <<
    update_vector << "\nOriginal covariance matrix:\n" <<
    covariance_rotated << "\n");

  // 4. We need to transform this into the target frame (probably base_link)
  tf2::Transform target_frame_trans;
  bool can_transform = ros_filter_utilities::lookupTransformSafe(
    tf_buffer_.get(), target_frame, msg_frame, msg->header.stamp, tf_timeout_,
    target_frame_trans);

  if (can_transform) {
    // Transform to correct frame. Note that we can get linear velocity
    // as a result of the sensor offset and rotational velocity
    meas_twist_rot = target_frame_trans.getBasis() * meas_twist_rot;
    twist_lin = target_frame_trans.getBasis() * twist_lin +
      target_frame_trans.getOrigin().cross(state_twist_rot);
    maskLin = target_frame_trans.getBasis() * maskLin;
    maskRot = target_frame_trans.getBasis() * maskRot;

    // Now copy the mask values back into the update vector
    update_vector[StateMemberVx] = static_cast<int>(
      maskLin.getRow(StateMemberVx - POSITION_V_OFFSET).length() >= 1e-6);
    update_vector[StateMemberVy] = static_cast<int>(
      maskLin.getRow(StateMemberVy - POSITION_V_OFFSET).length() >= 1e-6);
    update_vector[StateMemberVz] = static_cast<int>(
      maskLin.getRow(StateMemberVz - POSITION_V_OFFSET).length() >= 1e-6);
    update_vector[StateMemberVroll] = static_cast<int>(
      maskRot.getRow(StateMemberVroll - ORIENTATION_V_OFFSET).length() >=
      1e-6);
    update_vector[StateMemberVpitch] = static_cast<int>(
      maskRot.getRow(StateMemberVpitch - ORIENTATION_V_OFFSET).length() >=
      1e-6);
    update_vector[StateMemberVyaw] = static_cast<int>(
      maskRot.getRow(StateMemberVyaw - ORIENTATION_V_OFFSET).length() >=
      1e-6);

    RF_DEBUG(msg->header.frame_id <<
      "->" << target_frame << " transform:\n" <<
      target_frame_trans << "\nAfter applying transform to " <<
      target_frame << ", update vector is:\n" <<
      update_vector << "\nAfter applying transform to " <<
      target_frame << ", measurement is:\n" <<
      "Linear: " << twist_lin << "Rotational: " << meas_twist_rot <<
      "\n");

    // 5. Now rotate the covariance: create an augmented
    // matrix that contains a 3D rotation matrix in the
    // upper-left and lower-right quadrants, and zeros
    // elsewhere
    tf2::Matrix3x3 rot(target_frame_trans.getRotation());
    Eigen::MatrixXd rot6d(TWIST_SIZE, TWIST_SIZE);
    rot6d.setIdentity();

    for (size_t r_ind = 0; r_ind < POSITION_SIZE; ++r_ind) {
      rot6d(r_ind, 0) = rot.getRow(r_ind).getX();
      rot6d(r_ind, 1) = rot.getRow(r_ind).getY();
      rot6d(r_ind, 2) = rot.getRow(r_ind).getZ();
      rot6d(r_ind + POSITION_SIZE, 3) = rot.getRow(r_ind).getX();
      rot6d(r_ind + POSITION_SIZE, 4) = rot.getRow(r_ind).getY();
      rot6d(r_ind + POSITION_SIZE, 5) = rot.getRow(r_ind).getZ();
    }

    // Carry out the rotation
    covariance_rotated = rot6d * covariance_rotated.eval() * rot6d.transpose();

    RF_DEBUG("Transformed covariance is \n" << covariance_rotated << "\n");

    // 6. Store our corrected measurement and covariance
    measurement(StateMemberVx) = twist_lin.getX();
    measurement(StateMemberVy) = twist_lin.getY();
    measurement(StateMemberVz) = twist_lin.getZ();
    measurement(StateMemberVroll) = meas_twist_rot.getX();
    measurement(StateMemberVpitch) = meas_twist_rot.getY();
    measurement(StateMemberVyaw) = meas_twist_rot.getZ();

    // Copy the covariances
    measurement_covariance.block(POSITION_V_OFFSET, POSITION_V_OFFSET,
      TWIST_SIZE, TWIST_SIZE) =
      covariance_rotated.block(0, 0, TWIST_SIZE, TWIST_SIZE);

    // 7. Handle 2D mode
    if (two_d_mode_) {
      forceTwoD(measurement, measurement_covariance, update_vector);
    }
  } else {
    RF_DEBUG("Could not transform measurement into " << target_frame <<
      ". Ignoring...");
  }

  RF_DEBUG("\n----- /RosFilter<T>::prepareTwist (" << topic_name << ") ------\n");

  return can_transform;
}

template<typename T>
void RosFilter<T>::saveFilterState(T & filter)
{
  FilterStatePtr state = FilterStatePtr(new FilterState());
  state->state_ = Eigen::VectorXd(filter.getState());
  state->estimate_error_covariance_ =
    Eigen::MatrixXd(filter.getEstimateErrorCovariance());
  state->last_measurement_time_ = filter.getLastMeasurementTime();
  state->latest_control_ = Eigen::VectorXd(filter.getControl());
  state->latest_control_time_ = filter.getControlTime();
  filter_state_history_.push_back(state);
  RF_DEBUG("Saved state with timestamp " <<
    std::setprecision(20) <<
    filter_utilities::toSec(state->last_measurement_time_) <<
    " to history. " << filter_state_history_.size() <<
    " measurements are in the queue.\n");
}

template<typename T>
bool RosFilter<T>::revertTo(const rclcpp::Time & time)
{
  RF_DEBUG("\n----- RosFilter<T>::revertTo -----\n");
  RF_DEBUG("\nRequested time was " << std::setprecision(20) <<
    filter_utilities::toSec(time) << "\n")

  // Walk back through the queue until we reach a filter state whose time stamp
  // is less than or equal to the requested time. Since every saved state after
  // that time will be overwritten/corrected, we can pop from the queue. If the
  // history is insufficiently short, we just take the oldest state we have.
  FilterStatePtr last_history_state;
  while (!filter_state_history_.empty() &&
    filter_state_history_.back()->last_measurement_time_ > time)
  {
    last_history_state = filter_state_history_.back();
    filter_state_history_.pop_back();
  }

  // If the state history is not empty at this point, it means that our history
  // was large enough, and we should revert to the state at the back of the
  // history deque.
  bool ret_val = false;
  if (!filter_state_history_.empty()) {
    ret_val = true;
    last_history_state = filter_state_history_.back();
  } else {
    RF_DEBUG("Insufficient history to revert to time " <<
      filter_utilities::toSec(time) << "\n");

    if (last_history_state.get() != NULL) {
      RF_DEBUG("Will revert to oldest state at " <<
        filter_utilities::toSec(last_history_state->latest_control_time_) <<
        ".\n");
    }
  }

  // If we have a valid reversion state, revert
  if (last_history_state.get() != NULL) {
    // Reset filter to the latest state from the queue.
    const FilterStatePtr & state = filter_state_history_.back();
    filter_.setState(state->state_);
    filter_.setEstimateErrorCovariance(state->estimate_error_covariance_);
    filter_.setLastMeasurementTime(state->last_measurement_time_);

    RF_DEBUG("Reverted to state with time " <<
      filter_utilities::toSec(state->last_measurement_time_) << "\n");
  }

  // Repeat for measurements, but push every measurement onto the measurement
  // queue as we go
  int restored_measurements = 0;
  while (!measurement_history_.empty() &&
    measurement_history_.back()->time_ > time)
  {
    measurement_queue_.push(measurement_history_.back());
    measurement_history_.pop_back();
    restored_measurements++;
  }

  RF_DEBUG("Restored " << restored_measurements << " to measurement queue.\n");

  RF_DEBUG("\n----- /RosFilter<T>::revertTo\n");

  return ret_val;
}

template<typename T>
bool RosFilter<T>::validateFilterOutput(const nav_msgs::msg::Odometry & message)
{
  if (std::isnan(message.pose.pose.position.x) ||
    std::isinf(message.pose.pose.position.x))
  {
    return false;
  }
  if (std::isnan(message.pose.pose.position.y) ||
    std::isinf(message.pose.pose.position.y))
  {
    return false;
  }
  if (std::isnan(message.pose.pose.position.z) ||
    std::isinf(message.pose.pose.position.z))
  {
    return false;
  }
  if (std::isnan(message.pose.pose.orientation.x) ||
    std::isinf(message.pose.pose.orientation.x))
  {
    return false;
  }
  if (std::isnan(message.pose.pose.orientation.y) ||
    std::isinf(message.pose.pose.orientation.y))
  {
    return false;
  }
  if (std::isnan(message.pose.pose.orientation.z) ||
    std::isinf(message.pose.pose.orientation.z))
  {
    return false;
  }
  if (std::isnan(message.pose.pose.orientation.w) ||
    std::isinf(message.pose.pose.orientation.w))
  {
    return false;
  }
  if (std::isnan(message.twist.twist.linear.x) ||
    std::isinf(message.twist.twist.linear.x))
  {
    return false;
  }
  if (std::isnan(message.twist.twist.linear.y) ||
    std::isinf(message.twist.twist.linear.y))
  {
    return false;
  }
  if (std::isnan(message.twist.twist.linear.z) ||
    std::isinf(message.twist.twist.linear.z))
  {
    return false;
  }
  if (std::isnan(message.twist.twist.angular.x) ||
    std::isinf(message.twist.twist.angular.x))
  {
    return false;
  }
  if (std::isnan(message.twist.twist.angular.y) ||
    std::isinf(message.twist.twist.angular.y))
  {
    return false;
  }
  if (std::isnan(message.twist.twist.angular.z) ||
    std::isinf(message.twist.twist.angular.z))
  {
    return false;
  }
  return true;
}

template<typename T>
void RosFilter<T>::clearExpiredHistory(const rclcpp::Time cutoff_time)
{
  RF_DEBUG("\n----- RosFilter<T>::clearExpiredHistory -----" <<
    "\nCutoff time is " << filter_utilities::toSec(cutoff_time) <<
    "\n");

  int popped_measurements = 0;
  int popped_states = 0;

  while (!measurement_history_.empty() &&
    measurement_history_.front()->time_ < cutoff_time)
  {
    measurement_history_.pop_front();
    popped_measurements++;
  }

  while (!filter_state_history_.empty() &&
    filter_state_history_.front()->last_measurement_time_ < cutoff_time)
  {
    filter_state_history_.pop_front();
    popped_states++;
  }

  RF_DEBUG("\nPopped " << popped_measurements << " measurements and " <<
    popped_states <<
    " states from their respective queues." <<
    "\n---- /RosFilter<T>::clearExpiredHistory ----\n");
}
}  // namespace robot_localization

template class robot_localization::RosFilter<robot_localization::Ekf>;
template class robot_localization::RosFilter<robot_localization::Ukf>;<|MERGE_RESOLUTION|>--- conflicted
+++ resolved
@@ -563,16 +563,9 @@
       // revertTo may invalidate first_measurement
       if (!revertTo(first_measurement->time_ - rclcpp::Duration(1))) {
         RF_DEBUG("ERROR: history interval is too small to revert to time " <<
-<<<<<<< HEAD
           filter_utilities::toSec(first_measurement_time) << "\n");
         // ROS_WARN_STREAM_DELAYED_THROTTLE(history_length_,
         // "Received old measurement for topic " << first_measurement_topic <<
-=======
-          filter_utilities::toSec(first_measurement->time_) << "\n");
-        // ROS_WARN_STREAM_DELAYED_THROTTLE(history_length_,
-        // "Received old measurement for topic "
-        //                         << first_measurement->topic_name_ <<
->>>>>>> 889c0cb3
         //                         ", but history interval is insufficiently
         //                         sized to " "revert state and measurement
         //                         queue.");
